<<<<<<< HEAD
#include <algorithm>
=======
/*
 *    Copyright 2023 The ChampSim Contributors
 *
 * Licensed under the Apache License, Version 2.0 (the "License");
 * you may not use this file except in compliance with the License.
 * You may obtain a copy of the License at
 *
 * http://www.apache.org/licenses/LICENSE-2.0
 *
 * Unless required by applicable law or agreed to in writing, software
 * distributed under the License is distributed on an "AS IS" BASIS,
 * WITHOUT WARRANTIES OR CONDITIONS OF ANY KIND, either express or implied.
 * See the License for the specific language governing permissions and
 * limitations under the License.
 */

#include <stdio.h>
#include <string.h>
>>>>>>> cad7eb63
#include <assert.h>
#include <cstdint>
#include <map>
#include <stdio.h>
#include <stdlib.h>
#include <string.h>

#include "../../inc/trace_instruction.h"

// defines for the paths for the various decompression programs and Apple/Linux differences

#ifdef __APPLE__
#define XZ_PATH "/opt/local/bin/xz"
#define GZIP_PATH "/usr/bin/gzip"
#define CAT_PATH "/bin/cat"
#define UINT64 uint64_t
#else
#define XZ_PATH "/usr/bin/xz"
#define GZIP_PATH "/bin/gzip"
#define CAT_PATH "/bin/cat"
#define UINT64 unsigned long long int
#endif

bool verbose = false;

// use non-cloudsuite ChampSim trace format
using trace_instr_format = input_instr;

// orginal instruction types from CVP-1 traces

typedef enum {
  aluInstClass = 0,
  loadInstClass = 1,
  storeInstClass = 2,
  condBranchInstClass = 3,
  uncondDirectBranchInstClass = 4,
  uncondIndirectBranchInstClass = 5,
  fpInstClass = 6,
  slowAluInstClass = 7,
  undefInstClass = 8
} InstClass;

// branch types from CBP5

typedef enum {
  OPTYPE_OP = 2,
  OPTYPE_RET_UNCOND,
  OPTYPE_JMP_DIRECT_UNCOND,
  OPTYPE_JMP_INDIRECT_UNCOND,
  OPTYPE_CALL_DIRECT_UNCOND,
  OPTYPE_CALL_INDIRECT_UNCOND,
  OPTYPE_RET_COND,
  OPTYPE_JMP_DIRECT_COND,
  OPTYPE_JMP_INDIRECT_COND,
  OPTYPE_CALL_DIRECT_COND,
  OPTYPE_CALL_INDIRECT_COND,
  OPTYPE_ERROR,
  OPTYPE_MAX
} OpType;

const char* branch_names[] = {
    "none",
    "none",
    "OPTYPE_OP",
    "OPTYPE_RET_UNCOND",
    "OPTYPE_JMP_DIRECT_UNCOND",
    "OPTYPE_JMP_INDIRECT_UNCOND",
    "OPTYPE_CALL_DIRECT_UNCOND",
    "OPTYPE_CALL_INDIRECT_UNCOND",
    "OPTYPE_RET_COND",
    "OPTYPE_JMP_DIRECT_COND",
    "OPTYPE_JMP_INDIRECT_COND",
    "OPTYPE_CALL_DIRECT_COND",
    "OPTYPE_CALL_INDIRECT_COND",
    "OPTYPE_ERROR",
    "OPTYPE_MAX",
};

long long int counts[OPTYPE_MAX];

// one record from the CVP-1 trace file format

struct trace {
  UINT64 PC,  // program counter
      EA,     // effective address
      target; // branch target

  uint8_t access_size,
      taken, // branch was taken
      num_input_regs, num_output_regs, input_reg_names[256], output_reg_names[256];

  // output register values could be up to 128 bits each
  UINT64 output_reg_values[256][2];

  InstClass type; // instruction type

  // read a single record from the trace file, return true on success, false on EOF

  bool read(FILE* f)
  {

    // initialize

    PC = 0;
    EA = 0;
    target = 0;
    access_size = 0;
    taken = 0;
    type = undefInstClass;

    // get the PC

    int n;
    n = fread(&PC, 8, 1, f);
    if (!n)
      return false;
    if (feof(f))
      return false;
    assert(n == 1);

    // get the instruction type

    assert(fread(&type, 1, 1, f) == 1);

    // base on the type, read in different stuff

    switch (type) {
    case loadInstClass:
    case storeInstClass:
      // load or store? get the effective address and access size

      assert(fread(&EA, 8, 1, f) == 1);
      assert(fread(&access_size, 1, 1, f) == 1);
      break;
    case condBranchInstClass:
    case uncondDirectBranchInstClass:
    case uncondIndirectBranchInstClass:

      // branch? get "taken" and the target

      assert(fread(&taken, 1, 1, f) == 1);
      if (taken) {
        assert(fread(&target, 8, 1, f) == 1);
      } else {
        // if not taken, default target is fallthru, i.e. PC+4
        target = PC + 4;

        // this had better not be an unconditional branch (frickin ARM with its predicated branches)

        assert(type != uncondDirectBranchInstClass);
        assert(type != uncondIndirectBranchInstClass);
      }
      break;
    default:;
    }

    // get the number of input registers and their names

    assert(fread(&num_input_regs, 1, 1, f) == 1);
    for (int i = 0; i < num_input_regs; i++) {
      assert(fread(&input_reg_names[i], 1, 1, f) == 1);
    }

    // get the number of output registers and their names

    assert(fread(&num_output_regs, 1, 1, f) == 1);
    for (int i = 0; i < num_output_regs; i++) {
      assert(fread(&output_reg_names[i], 1, 1, f) == 1);
    }

    // read the output registers

    memset(output_reg_values, 0, sizeof(output_reg_values));
    for (int i = 0; i < num_output_regs; i++) {
      if (output_reg_names[i] <= 31 || output_reg_names[i] == 64) {
        // scalars or flags?
        assert(fread(&output_reg_values[i][0], 8, 1, f) == 1);
      } else if (output_reg_names[i] >= 32 && output_reg_names[i] < 64) {
        // SIMD values?
        assert(fread(&output_reg_values[i][0], 16, 1, f) == 1);
      } else
        assert(0);
    }

    // success!

    return true;
  }
};

// is this a branch type?

bool is_branch(InstClass t) { return (t == uncondIndirectBranchInstClass || t == uncondDirectBranchInstClass || t == condBranchInstClass); }

std::map<UINT64, bool> code_pages, data_pages;
std::map<UINT64, UINT64> remapped_pages;
UINT64 bump_page = 0x1000;

// this string will contain the trace file name, or "-" if we want to read from standard input

char tracefilename[1000];

namespace
{
constexpr char REG_AX = 56;
}

auto open_trace_file(void)
{
  // read from standard input?
  if (!strcmp(tracefilename, "-")) {
    fprintf(stderr, "reading from standard input\n");
    fflush(stderr);
    return stdin;
  }

  // see what kind of file this is by reading the magic number
  auto magic_tester = fopen(tracefilename, "r");
  if (!magic_tester) {
    perror(tracefilename);
    exit(1);
  }

  // read six bytes from the beginning of the file
  unsigned char s[6];
  int n = fread(s, 1, 6, magic_tester);
  fclose(magic_tester);
  assert(n == 6);

  constexpr auto cmd_size = 5 + std::max({sizeof(XZ_PATH), sizeof(GZIP_PATH), sizeof(CAT_PATH)}) + sizeof(tracefilename);
  char cmd[cmd_size];

  // is this the magic number for XZ compression?
  if (s[0] == 0xfd && s[1] == '7' && s[2] == 'z' && s[3] == 'X' && s[4] == 'Z' && s[5] == 0) {

    // it is an XZ file or doing a good impression of one

    fprintf(stderr, "opening xz file \"%s\"\n", tracefilename);
    fflush(stderr);

    // start up an xz decompression and open a pipe to our standard input

    sprintf(cmd, "%s -dc %s", XZ_PATH, tracefilename);
  }

  // check for the magic number for GZIP compression
  else if (s[0] == 0x1f && s[1] == 0x8b) {
    // it is a GZ file
    fprintf(stderr, "opening gz file \"%s\"\n", tracefilename);
    fflush(stderr);

    // open a pipe to a gzip decompression process

    sprintf(cmd, "%s -dc %s", GZIP_PATH, tracefilename);
  } else {
    // no magic number? maybe it's uncompressed?
    fprintf(stderr, "opening file \"%s\"\n", tracefilename);
    fflush(stderr);

    // use Unix cat to open and read this file. we could just fopen the file
    // but then we're pclosing it later so that could get weird

    sprintf(cmd, "%s %s", CAT_PATH, tracefilename);
  }

  auto f = popen(cmd, "r");
  if (f)
    return f;

  perror(cmd);
  return f;
}

void preprocess_file(void)
{
  trace t;
  fprintf(stderr, "preprocessing to find code and data pages...\n");
  fflush(stderr);
  FILE* f = open_trace_file();
  if (!f)
    return;
  int count = 0;
  for (;;) {
    bool good = t.read(f);
    if (!good)
      break;
    code_pages[t.PC >> 12] = true;
    if (t.type == loadInstClass || t.type == storeInstClass)
      data_pages[t.EA >> 12] = true;
    count++;
    if (count % 10000000 == 0) {
      fprintf(stderr, ".");
      fflush(stderr);
      if (count % 600000000 == 0) {
        fprintf(stderr, "\n");
        fflush(stderr);
      }
    }
  }
  pclose(f);
  fprintf(stderr, "%ld code pages, %ld data pages\n", code_pages.size(), data_pages.size());
  fflush(stderr);
}

// take an address representing data and make sure it doesn't overlap with code

UINT64 transform(UINT64 a)
{
  static int num_allocs = 0;
  UINT64 page = a >> 12;
  UINT64 new_page = page;
  if (code_pages.find(page) != code_pages.end()) {
    new_page = remapped_pages[page];
    if (new_page == 0) {
      num_allocs++;
      fprintf(stderr, "[%d]", num_allocs);
      fflush(stderr);
      // allocate a new page
      new_page = bump_page;
      for (;;) {
        if (code_pages.find(new_page) != code_pages.end() || data_pages.find(new_page) != data_pages.end())
          new_page++;
        else
          break;
      }
      bump_page = new_page + 1;
      remapped_pages[page] = new_page;
    }
  }
  a = new_page << 12 | (a & 0xfff);
  return a;
}

int main(int argc, char** argv)
{
  trace t;

  // for fun we will keep a register file up to date

  UINT64 registers[256][2];
  memset(registers, 0, sizeof(registers));

  // defaults to reading from standard input

  strcpy(tracefilename, "-");

  for (int i = 1; i < argc; i++) {
    if (!strcmp(argv[i], "-v"))
      verbose = true;
    else
      strcpy(tracefilename, argv[i]);
  }

  preprocess_file();

  // open the trace file

  FILE* f = open_trace_file();

  if (!f)
    return 1;

  // number of records read so far
  long long int n = 0;
  trace oldt;
  oldt.PC = 0;

  // loop getting records until we're done

  for (;;) {

    // one more record

    n++;

    // print something to entertain the user while they wait

    if (n % 1000000 == 0) {
      fprintf(stderr, "%lld instructions\n", n);
      fflush(stderr);
    }

    // read a record from the trace file

    bool good = t.read(f);
    if (t.PC == oldt.PC) {
      fprintf(stderr, "hmm, that's weird\n");
    }

    oldt = t;

    // are we done? then stop.

    if (!good)
      break;
    trace_instr_format ct;
    ct.ip = t.PC;
    ct.is_branch = false;
    // we are going to figure out the op type

    OpType c = OPTYPE_OP;

    // if this is a branch then do more stuff; we don't care about non-branches

    if (is_branch(t.type)) {
      ct.is_branch = true;

      // if this is a conditional branch then it's direct and we're done figuring out the type

      if (t.type == condBranchInstClass) {
        c = OPTYPE_JMP_DIRECT_COND;
      } else {

        // this is some other kind of branch. it should have a non-zero target

        assert(t.target);

        // on ARM, calls link the return address in register X30. let's see if this
        // instruction is doing that; if so, it's a call or wants us to believe it is

        if (t.num_output_regs == 1 && t.output_reg_names[0] == 30) {

          // is it indirect?

          if (t.type == uncondIndirectBranchInstClass)
            c = OPTYPE_CALL_INDIRECT_UNCOND;
          else
            c = OPTYPE_CALL_DIRECT_UNCOND;
        } else {
          // no X30? then it's just an unconditional jump
          // is it indirect?

          if (t.type == uncondIndirectBranchInstClass)
            c = OPTYPE_JMP_INDIRECT_UNCOND;
          else
            c = OPTYPE_JMP_DIRECT_UNCOND;
        }

        // on ARM, returns are an indirect jump to X30. let's see if we're doing this

        if (t.num_input_regs == 1)
          if (t.input_reg_names[0] == 30) {

            // yes. it's a return.

            c = OPTYPE_RET_UNCOND;
          }
      }
      counts[c]++;

      // OK now make a branch instruction out of this bad boy

      memset(ct.destination_registers, 0, sizeof(ct.destination_registers));
      memset(ct.source_registers, 0, sizeof(ct.source_registers));
      memset(ct.destination_memory, 0, sizeof(ct.destination_memory));
      memset(ct.source_memory, 0, sizeof(ct.source_memory));
      switch (c) {
      case OPTYPE_JMP_DIRECT_UNCOND:
        // writes IP only
        ct.destination_registers[0] = champsim::REG_INSTRUCTION_POINTER;
        ct.branch_taken = t.taken;
        break;
      case OPTYPE_JMP_DIRECT_COND:
        ct.branch_taken = t.taken;
        // reads FLAGS, writes IP
        ct.destination_registers[0] = champsim::REG_INSTRUCTION_POINTER;
        // turns out pin records conditional direct branches as also reading IP. whatever.
        ct.source_registers[0] = champsim::REG_INSTRUCTION_POINTER;
        ct.source_registers[1] = champsim::REG_FLAGS;
        break;
      case OPTYPE_CALL_INDIRECT_UNCOND:
        ct.branch_taken = true;
        // reads something else, reads IP, reads SP, writes SP, writes IP
        ct.destination_registers[0] = champsim::REG_INSTRUCTION_POINTER;
        ct.destination_registers[1] = champsim::REG_STACK_POINTER;
        ct.source_registers[0] = champsim::REG_INSTRUCTION_POINTER;
        ct.source_registers[1] = champsim::REG_STACK_POINTER;
        ct.source_registers[2] = ::REG_AX;
        break;
      case OPTYPE_CALL_DIRECT_UNCOND:
        ct.branch_taken = true;
        // reads IP, reads SP, writes SP, writes IP
        ct.destination_registers[0] = champsim::REG_INSTRUCTION_POINTER;
        ct.destination_registers[1] = champsim::REG_STACK_POINTER;
        ct.source_registers[0] = champsim::REG_INSTRUCTION_POINTER;
        ct.source_registers[1] = champsim::REG_STACK_POINTER;
        break;
      case OPTYPE_JMP_INDIRECT_UNCOND:
        ct.branch_taken = true;
        // reads something else, writes IP
        ct.destination_registers[0] = champsim::REG_INSTRUCTION_POINTER;
        ct.source_registers[0] = ::REG_AX;
        break;
      case OPTYPE_RET_UNCOND:
        ct.branch_taken = true;
        // reads SP, writes SP, writes IP
        ct.source_registers[0] = champsim::REG_STACK_POINTER;
        ct.destination_registers[0] = champsim::REG_INSTRUCTION_POINTER;
        ct.destination_registers[1] = champsim::REG_STACK_POINTER;
        break;
      default:
        assert(0);
      }
      fwrite(&ct, sizeof(ct), 1, stdout); // write a branch trace
    } else {
      memset(ct.destination_registers, 0, sizeof(ct.destination_registers));
      memset(ct.source_registers, 0, sizeof(ct.source_registers));
      memset(ct.destination_memory, 0, sizeof(ct.destination_memory));
      memset(ct.source_memory, 0, sizeof(ct.source_memory));
      counts[OPTYPE_OP]++;
      if (t.num_input_regs > NUM_INSTR_SOURCES)
        t.num_input_regs = NUM_INSTR_SOURCES;
      if (t.num_output_regs == 0) {
        t.num_output_regs = 1;
        t.output_reg_names[0] = 0;
      }
      // for (int a=0; a<t.num_output_regs; a++) {
      for (int a = 0; a < 1; a++) {
        int x = t.output_reg_names[a];
        if (x == champsim::REG_INSTRUCTION_POINTER)
          x = 64;
        if (x == champsim::REG_STACK_POINTER)
          x = 65;
        if (x == champsim::REG_FLAGS)
          x = 66;
        if (x == 0)
          x = 67;
        ct.destination_registers[a] = x;
        for (int i = 0; i < t.num_input_regs; i++) {
          int x = t.input_reg_names[i];
          if (x == champsim::REG_INSTRUCTION_POINTER)
            x = 64;
          if (x == champsim::REG_STACK_POINTER)
            x = 65;
          if (x == champsim::REG_FLAGS)
            x = 66;
          if (x == 0)
            x = 67;
          ct.source_registers[i] = x;
        }
        switch (t.type) {
        case loadInstClass:
          ct.source_memory[0] = transform(t.EA);
          break;
        case storeInstClass:
          ct.destination_memory[0] = transform(t.EA);
          break;
        case aluInstClass:
        case fpInstClass:
        case slowAluInstClass:
          break;
        case uncondDirectBranchInstClass:
        case condBranchInstClass:
        case uncondIndirectBranchInstClass:
        case undefInstClass:
          assert(0);
        }
        fwrite(&ct, sizeof(ct), 1, stdout); // write a non-branch trace
      }
    }

    // for fun, update the register values

    for (int i = 0; i < t.num_output_regs; i++) {
      int x = t.output_reg_names[i];
      registers[x][0] = t.output_reg_values[x][0];
      registers[x][1] = t.output_reg_values[x][1];
    }
    if (verbose) {
      static long long int n = 0;
      fprintf(stderr, "%lld %llx ", ++n, t.PC);
      if (c == OPTYPE_OP) {
        switch (t.type) {
        case loadInstClass:
          fprintf(stderr, "LOAD (0x%llx)", t.EA);
          break;
        case storeInstClass:
          fprintf(stderr, "STORE (0x%llx)", t.EA);
          break;
        case aluInstClass:
          fprintf(stderr, "ALU");
          break;
        case fpInstClass:
          fprintf(stderr, "FP");
          break;
        case slowAluInstClass:
          fprintf(stderr, "SLOWALU");
          break;
        }
        for (int i = 0; i < t.num_input_regs; i++)
          fprintf(stderr, " I%d", t.input_reg_names[i]);
        for (int i = 0; i < t.num_output_regs; i++)
          fprintf(stderr, " O%d", t.output_reg_names[i]);
      } else {
        fprintf(stderr, "%s %llx", branch_names[c], t.target);
      }
      fprintf(stderr, "\n");
    }
  }
  fprintf(stderr, "converted %lld instructions\n", n);
  OpType lim = OPTYPE_MAX;
  for (int i = 2; i < (int)lim; i++) {
    if (counts[i])
      fprintf(stderr, "%s %lld %f%%\n", branch_names[i], counts[i], 100 * counts[i] / (double)n);
  }

  // close the pipe, if any

  if (f != stdin)
    pclose(f);
  return 0;
}<|MERGE_RESOLUTION|>--- conflicted
+++ resolved
@@ -1,6 +1,3 @@
-<<<<<<< HEAD
-#include <algorithm>
-=======
 /*
  *    Copyright 2023 The ChampSim Contributors
  *
@@ -17,9 +14,7 @@
  * limitations under the License.
  */
 
-#include <stdio.h>
-#include <string.h>
->>>>>>> cad7eb63
+#include <algorithm>
 #include <assert.h>
 #include <cstdint>
 #include <map>
