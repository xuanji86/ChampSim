#include "ooo_cpu.h"

#include <algorithm>
#include <numeric>
#include <utility>
#include <vector>

#include "cache.h"
#include "champsim.h"
#include "instruction.h"

#define DEADLOCK_CYCLE 1000000

extern uint8_t MAX_INSTR_DESTINATIONS;
uint8_t show_heartbeat;

std::tuple<uint64_t, uint64_t, uint64_t> elapsed_time();

void O3_CPU::operate()
{
  instrs_to_read_this_cycle = std::min((std::size_t)FETCH_WIDTH, IFETCH_BUFFER.size() - IFETCH_BUFFER.occupancy());

  retire_rob();                    // retire
  complete_inflight_instruction(); // finalize execution
  execute_instruction();           // execute instructions
  schedule_instruction();          // schedule instructions
  handle_memory_return();          // finalize memory transactions
  operate_lsq();                   // execute memory transactions

  schedule_memory_instruction(); // schedule memory transactions
  dispatch_instruction();        // dispatch
  decode_instruction();          // decode
  promote_to_decode();
  fetch_instruction(); // fetch
  translate_fetch();
  check_dib();

<<<<<<< HEAD
    // heartbeat
    if (show_heartbeat && (num_retired >= next_print_instruction))
    {
        auto [elapsed_hour, elapsed_minute, elapsed_second] = elapsed_time();

        std::cout << "Heartbeat CPU " << cpu << " instructions: " << num_retired << " cycles: " << current_cycle;
        std::cout << " heartbeat IPC: " << (1.0*num_retired - last_heartbeat_instr) / (current_cycle - last_heartbeat_cycle);
        std::cout << " cumulative IPC: " << (1.0*(num_retired - begin_phase_instr)) / (current_cycle - begin_phase_cycle);
        std::cout << " (Simulation time: " << elapsed_hour << " hr " << elapsed_minute << " min " << elapsed_second << " sec) " << endl;
        next_print_instruction += STAT_PRINTING_PERIOD;

        last_heartbeat_instr = num_retired;
        last_heartbeat_cycle = current_cycle;
    }

  DISPATCH_BUFFER.operate();
=======
>>>>>>> 0679ef50
  DECODE_BUFFER.operate();
}

void O3_CPU::initialize_core()
{
  // BRANCH PREDICTOR & BTB
  impl_branch_predictor_initialize();
  impl_btb_initialize();
}

void O3_CPU::begin_phase()
{
    begin_phase_instr = num_retired;
    begin_phase_cycle = current_cycle;

    sim_stats.emplace_back();
}

void O3_CPU::end_phase(unsigned cpu)
{
    if (cpu == this->cpu)
    {
        finish_phase_instr = num_retired;
        finish_phase_cycle = current_cycle;

        roi_stats.push_back(sim_stats.back());
    }
}

void O3_CPU::init_instruction(ooo_model_instr arch_instr)
{
  instrs_to_read_this_cycle--;

  arch_instr.instr_id = instr_unique_id;

  bool writes_sp = std::count(std::begin(arch_instr.destination_registers), std::end(arch_instr.destination_registers), REG_STACK_POINTER);
  bool writes_ip = std::count(std::begin(arch_instr.destination_registers), std::end(arch_instr.destination_registers), REG_INSTRUCTION_POINTER);
  bool reads_sp = std::count(std::begin(arch_instr.source_registers), std::end(arch_instr.source_registers), REG_STACK_POINTER);
  bool reads_flags = std::count(std::begin(arch_instr.source_registers), std::end(arch_instr.source_registers), REG_FLAGS);
  bool reads_ip = std::count(std::begin(arch_instr.source_registers), std::end(arch_instr.source_registers), REG_INSTRUCTION_POINTER);
  bool reads_other = std::count_if(std::begin(arch_instr.source_registers), std::end(arch_instr.source_registers),
                                   [](uint8_t r) { return r != REG_STACK_POINTER && r != REG_FLAGS && r != REG_INSTRUCTION_POINTER; });

  std::fill_n(std::back_inserter(STA), std::size(arch_instr.destination_memory), arch_instr.instr_id);
  arch_instr.num_mem_ops = std::size(arch_instr.destination_memory) + std::size(arch_instr.source_memory);

  if (arch_instr.num_mem_ops > 0)
    arch_instr.is_memory = 1;

  // determine what kind of branch this is, if any
  if (!reads_sp && !reads_flags && writes_ip && !reads_other) {
    // direct jump
    arch_instr.is_branch = 1;
    arch_instr.branch_taken = 1;
    arch_instr.branch_type = BRANCH_DIRECT_JUMP;
  } else if (!reads_sp && !reads_flags && writes_ip && reads_other) {
    // indirect branch
    arch_instr.is_branch = 1;
    arch_instr.branch_taken = 1;
    arch_instr.branch_type = BRANCH_INDIRECT;
  } else if (!reads_sp && reads_ip && !writes_sp && writes_ip && reads_flags && !reads_other) {
    // conditional branch
    arch_instr.is_branch = 1;
    arch_instr.branch_taken = arch_instr.branch_taken; // don't change this
    arch_instr.branch_type = BRANCH_CONDITIONAL;
  } else if (reads_sp && reads_ip && writes_sp && writes_ip && !reads_flags && !reads_other) {
    // direct call
    arch_instr.is_branch = 1;
    arch_instr.branch_taken = 1;
    arch_instr.branch_type = BRANCH_DIRECT_CALL;
  } else if (reads_sp && reads_ip && writes_sp && writes_ip && !reads_flags && reads_other) {
    // indirect call
    arch_instr.is_branch = 1;
    arch_instr.branch_taken = 1;
    arch_instr.branch_type = BRANCH_INDIRECT_CALL;
  } else if (reads_sp && !reads_ip && writes_sp && writes_ip) {
    // return
    arch_instr.is_branch = 1;
    arch_instr.branch_taken = 1;
    arch_instr.branch_type = BRANCH_RETURN;
  } else if (writes_ip) {
    // some other branch type that doesn't fit the above categories
    arch_instr.is_branch = 1;
    arch_instr.branch_taken = arch_instr.branch_taken; // don't change this
    arch_instr.branch_type = BRANCH_OTHER;
  } else {
    assert(!arch_instr.is_branch);
    assert(arch_instr.branch_type == NOT_BRANCH);
    arch_instr.branch_taken = 0;
  }
<<<<<<< HEAD

  if ((arch_instr.is_branch != 1) || (arch_instr.branch_taken != 1)) {
    // clear the branch target for this instruction
=======
  if (arch_instr.branch_taken != 1) {
    // clear the branch target for non-taken instructions
>>>>>>> 0679ef50
    arch_instr.branch_target = 0;
  }

  total_branch_types[arch_instr.branch_type]++;

  // Stack Pointer Folding
  // The exact, true value of the stack pointer for any given instruction can
  // usually be determined immediately after the instruction is decoded without
  // waiting for the stack pointer's dependency chain to be resolved.
  // We're doing it here because we already have writes_sp and reads_other
  // handy, and in ChampSim it doesn't matter where before execution you do it.
  if (writes_sp) {
    // Avoid creating register dependencies on the stack pointer for calls,
    // returns, pushes, and pops, but not for variable-sized changes in the
    // stack pointer position. reads_other indicates that the stack pointer is
    // being changed by a variable amount, which can't be determined before
    // execution.
    if ((arch_instr.is_branch != 0) || (arch_instr.num_mem_ops > 0) || (!reads_other)) {
      auto nonsp_end = std::remove(std::begin(arch_instr.destination_registers), std::end(arch_instr.destination_registers), REG_STACK_POINTER);
      arch_instr.destination_registers.erase(nonsp_end, std::end(arch_instr.destination_registers));
    }
  }

  // add this instruction to the IFETCH_BUFFER

  // handle branch prediction
  if (arch_instr.is_branch) {

    DP(if (!warmup) {
      cout << "[BRANCH] instr_id: " << instr_unique_id << " ip: " << hex << arch_instr.ip << dec << " taken: " << +arch_instr.branch_taken << endl;
    });

    sim_stats.back().total_branch_types[arch_instr.branch_type]++;

    std::pair<uint64_t, uint8_t> btb_result = impl_btb_prediction(arch_instr.ip, arch_instr.branch_type);
    uint64_t predicted_branch_target = btb_result.first;
    uint8_t always_taken = btb_result.second;
    arch_instr.branch_prediction = impl_predict_branch(arch_instr.ip, predicted_branch_target, always_taken, arch_instr.branch_type);
    if ((arch_instr.branch_prediction == 0) && (always_taken == 0)) {
      predicted_branch_target = 0;
    }

    // call code prefetcher every time the branch predictor is used
    static_cast<CACHE*>(L1I_bus.lower_level)->impl_prefetcher_branch_operate(arch_instr.ip, arch_instr.branch_type, predicted_branch_target);

<<<<<<< HEAD
    if (predicted_branch_target != arch_instr.branch_target) {
      sim_stats.back().total_rob_occupancy_at_branch_mispredict += ROB.occupancy();
      sim_stats.back().branch_type_misses[arch_instr.branch_type]++;
      if (!warmup) {
=======
    if (predicted_branch_target != arch_instr.branch_target
        || (arch_instr.branch_type == BRANCH_CONDITIONAL
            && arch_instr.branch_taken != arch_instr.branch_prediction)) { // conditional branches are re-evaluated at decode when the target is computed
      branch_mispredictions++;
      total_rob_occupancy_at_branch_mispredict += ROB.occupancy();
      branch_type_misses[arch_instr.branch_type]++;
      if (warmup_complete[cpu]) {
>>>>>>> 0679ef50
        fetch_stall = 1;
        instrs_to_read_this_cycle = 0;
        arch_instr.branch_mispredicted = 1;
      }
    } else {
      // if correctly predicted taken, then we can't fetch anymore instructions
      // this cycle
      if (arch_instr.branch_taken == 1) {
        instrs_to_read_this_cycle = 0;
      }
    }

    impl_update_btb(arch_instr.ip, arch_instr.branch_target, arch_instr.branch_taken, arch_instr.branch_type);
    impl_last_branch_result(arch_instr.ip, arch_instr.branch_target, arch_instr.branch_taken, arch_instr.branch_type);
  }

  arch_instr.event_cycle = current_cycle;

  // fast warmup eliminates register dependencies between instructions
  // branch predictor, cache contents, and prefetchers are still warmed up
<<<<<<< HEAD
  if (warmup) {
    for (int i = 0; i < NUM_INSTR_SOURCES; i++) {
      arch_instr.source_registers[i] = 0;
    }
    for (uint32_t i = 0; i < MAX_INSTR_DESTINATIONS; i++) {
      arch_instr.destination_registers[i] = 0;
    }
    arch_instr.num_reg_ops = 0;
=======
  if (!warmup_complete[cpu]) {
    arch_instr.source_registers.clear();
    arch_instr.destination_registers.clear();
>>>>>>> 0679ef50
  }

  // Add to IFETCH_BUFFER
  IFETCH_BUFFER.push_back(arch_instr);

  instr_unique_id++;
}

void O3_CPU::check_dib()
{
  // scan through IFETCH_BUFFER to find instructions that hit in the decoded
  // instruction buffer
  auto end = std::min(IFETCH_BUFFER.end(), std::next(IFETCH_BUFFER.begin(), FETCH_WIDTH));
  for (auto it = IFETCH_BUFFER.begin(); it != end; ++it)
    do_check_dib(*it);
}

void O3_CPU::do_check_dib(ooo_model_instr& instr)
{
  // Check DIB to see if we recently fetched this line
  auto dib_set_begin = std::next(DIB.begin(), ((instr.ip >> lg2(dib_window)) % dib_set) * dib_way);
  auto dib_set_end = std::next(dib_set_begin, dib_way);
  auto way = std::find_if(dib_set_begin, dib_set_end, eq_addr<dib_t::value_type>(instr.ip, lg2(dib_window)));

  if (way != dib_set_end) {
    // The cache line is in the L0, so we can mark this as complete
    instr.translated = COMPLETED;
    instr.fetched = COMPLETED;

    // Also mark it as decoded
    instr.decoded = COMPLETED;

    // It can be acted on immediately
    instr.event_cycle = current_cycle;

    // Update LRU
    std::for_each(dib_set_begin, dib_set_end, lru_updater<dib_entry_t>(way));
  }
}

void O3_CPU::translate_fetch()
{
  if (IFETCH_BUFFER.empty())
    return;

  // scan through IFETCH_BUFFER to find instructions that need to be translated
  std::size_t to_read = static_cast<CACHE*>(ITLB_bus.lower_level)->MAX_READ;
  auto itlb_req_begin = std::find_if(IFETCH_BUFFER.begin(), IFETCH_BUFFER.end(), [](const ooo_model_instr& x) { return !x.translated; });
  while (to_read > 0 && itlb_req_begin != IFETCH_BUFFER.end()) {
    uint64_t find_addr = itlb_req_begin->ip;
    auto itlb_req_end = std::find_if(itlb_req_begin, IFETCH_BUFFER.end(),
                                     [find_addr](const ooo_model_instr& x) { return (find_addr >> LOG2_PAGE_SIZE) != (x.ip >> LOG2_PAGE_SIZE); });
    if (itlb_req_begin != itlb_req_end) {
      do_translate_fetch(itlb_req_begin, itlb_req_end);
    }
    --to_read;
    itlb_req_begin = std::find_if(IFETCH_BUFFER.begin(), IFETCH_BUFFER.end(), [](const ooo_model_instr& x) { return !x.translated; });
  }
}

void O3_CPU::do_translate_fetch(champsim::circular_buffer<ooo_model_instr>::iterator begin, champsim::circular_buffer<ooo_model_instr>::iterator end)
{
  // begin process of fetching this instruction by sending it to the ITLB
  // add it to the ITLB's read queue
  PACKET trace_packet;
  trace_packet.address = begin->ip;
  trace_packet.v_address = begin->ip;
  trace_packet.instr_id = begin->instr_id;
  trace_packet.ip = begin->ip;
  trace_packet.type = LOAD;
  for (; begin != end; ++begin)
    trace_packet.instr_depend_on_me.push_back(begin);

  auto success = ITLB_bus.issue_read(trace_packet);
  if (success) {
    // successfully sent to the ITLB, so mark all instructions in the IFETCH_BUFFER that match this ip as translated INFLIGHT
    for (auto dep_it : trace_packet.instr_depend_on_me) {
      dep_it->translated = INFLIGHT;
    }
  }
}

void O3_CPU::fetch_instruction()
{
  // if we had a branch mispredict, turn fetching back on after the branch
  // mispredict penalty
  if ((fetch_stall == 1) && (current_cycle >= fetch_resume_cycle) && (fetch_resume_cycle != 0)) {
    fetch_stall = 0;
    fetch_resume_cycle = 0;
  }

  if (IFETCH_BUFFER.empty())
    return;

  // fetch cache lines that were part of a translated page but not the cache
  // line that initiated the translation
  std::size_t to_read = static_cast<CACHE*>(L1I_bus.lower_level)->MAX_READ;
  auto l1i_req_begin =
      std::find_if(IFETCH_BUFFER.begin(), IFETCH_BUFFER.end(), [](const ooo_model_instr& x) { return x.translated == COMPLETED && !x.fetched; });
  while (to_read > 0 && l1i_req_begin != IFETCH_BUFFER.end()) {
    uint64_t find_addr = l1i_req_begin->instruction_pa;
    auto l1i_req_end = std::find_if(l1i_req_begin, IFETCH_BUFFER.end(),
                                    [find_addr](const ooo_model_instr& x) { return (find_addr >> LOG2_BLOCK_SIZE) != (x.instruction_pa >> LOG2_BLOCK_SIZE); });
    if (l1i_req_begin != l1i_req_end) {
      do_fetch_instruction(l1i_req_begin, l1i_req_end);
    }
    --to_read;
    l1i_req_begin = std::find_if(IFETCH_BUFFER.begin(), IFETCH_BUFFER.end(), [](const ooo_model_instr& x) { return x.translated == COMPLETED && !x.fetched; });
  }
}

void O3_CPU::do_fetch_instruction(champsim::circular_buffer<ooo_model_instr>::iterator begin, champsim::circular_buffer<ooo_model_instr>::iterator end)
{
  // add it to the L1-I's read queue
  PACKET fetch_packet;
  fetch_packet.address = begin->instruction_pa;
  fetch_packet.data = begin->instruction_pa;
  fetch_packet.v_address = begin->ip;
  fetch_packet.instr_id = begin->instr_id;
  fetch_packet.ip = begin->ip;
  fetch_packet.type = LOAD;
  for (; begin != end; ++begin)
    fetch_packet.instr_depend_on_me.push_back(begin);

  auto success = L1I_bus.issue_read(fetch_packet);
  if (success) {
    // mark all instructions from this cache line as having been fetched
    for (auto dep_it : fetch_packet.instr_depend_on_me) {
      dep_it->fetched = INFLIGHT;
    }
  }
}

void O3_CPU::promote_to_decode()
{
  unsigned available_fetch_bandwidth = FETCH_WIDTH;
  while (available_fetch_bandwidth > 0 && !IFETCH_BUFFER.empty() && !DECODE_BUFFER.full() && IFETCH_BUFFER.front().translated == COMPLETED
         && IFETCH_BUFFER.front().fetched == COMPLETED) {
    if (warmup || IFETCH_BUFFER.front().decoded)
      DECODE_BUFFER.push_back_ready(IFETCH_BUFFER.front());
    else
      DECODE_BUFFER.push_back(IFETCH_BUFFER.front());

    IFETCH_BUFFER.pop_front();

    available_fetch_bandwidth--;
  }

  // check for deadlock
  if (!std::empty(IFETCH_BUFFER) && (IFETCH_BUFFER.front().event_cycle + DEADLOCK_CYCLE) <= current_cycle)
    throw champsim::deadlock{cpu};
}

void O3_CPU::decode_instruction()
{
  std::size_t available_decode_bandwidth = DECODE_WIDTH;

  // Send decoded instructions to dispatch
  while (available_decode_bandwidth > 0 && DECODE_BUFFER.has_ready() && !DISPATCH_BUFFER.full()) {
    ooo_model_instr& db_entry = DECODE_BUFFER.front();
    do_dib_update(db_entry);

    // Resume fetch
    if (db_entry.branch_mispredicted) {
      // These branches detect the misprediction at decode
      if ((db_entry.branch_type == BRANCH_DIRECT_JUMP) || (db_entry.branch_type == BRANCH_DIRECT_CALL)
          || (db_entry.branch_type == BRANCH_CONDITIONAL && db_entry.branch_taken == db_entry.branch_prediction)) {
        // clear the branch_mispredicted bit so we don't attempt to resume fetch again at execute
        db_entry.branch_mispredicted = 0;
        // pay misprediction penalty
        fetch_resume_cycle = current_cycle + BRANCH_MISPREDICT_PENALTY;
      }
    }

    // Add to dispatch
<<<<<<< HEAD
    if (warmup)
      DISPATCH_BUFFER.push_back_ready(db_entry);
    else
      DISPATCH_BUFFER.push_back(db_entry);
=======
    db_entry.event_cycle = current_cycle + (warmup_complete[cpu] ? DISPATCH_LATENCY : 0);
    DISPATCH_BUFFER.push_back(std::move(db_entry));
>>>>>>> 0679ef50
    DECODE_BUFFER.pop_front();

    available_decode_bandwidth--;
  }

  // check for deadlock
  if (!std::empty(DECODE_BUFFER) && (DECODE_BUFFER.front().event_cycle + DEADLOCK_CYCLE) <= current_cycle)
    throw champsim::deadlock{cpu};
}

void O3_CPU::do_dib_update(const ooo_model_instr& instr)
{
  // Search DIB to see if we need to add this instruction
  auto dib_set_begin = std::next(DIB.begin(), ((instr.ip >> lg2(dib_window)) % dib_set) * dib_way);
  auto dib_set_end = std::next(dib_set_begin, dib_way);
  auto way = std::find_if(dib_set_begin, dib_set_end, eq_addr<dib_t::value_type>(instr.ip, lg2(dib_window)));

  // If we did not find the entry in the DIB, find a victim
  if (way == dib_set_end) {
    way = std::max_element(dib_set_begin, dib_set_end, lru_comparator<dib_entry_t>());
    assert(way != dib_set_end);

    // update way
    way->valid = true;
    way->address = instr.ip;
  }

  std::for_each(dib_set_begin, dib_set_end, lru_updater<dib_entry_t>(way));
}

void O3_CPU::dispatch_instruction()
{
  std::size_t available_dispatch_bandwidth = DISPATCH_WIDTH;

  // dispatch DISPATCH_WIDTH instructions into the ROB
  while (available_dispatch_bandwidth > 0 && !std::empty(DISPATCH_BUFFER) && DISPATCH_BUFFER.front().event_cycle < current_cycle && !ROB.full()) {
    // Add to ROB
    ROB.push_back(DISPATCH_BUFFER.front());
    DISPATCH_BUFFER.pop_front();
    available_dispatch_bandwidth--;
  }

  // check for deadlock
  if (!std::empty(DISPATCH_BUFFER) && (DISPATCH_BUFFER.front().event_cycle + DEADLOCK_CYCLE) <= current_cycle)
    throw champsim::deadlock{cpu};
}

void O3_CPU::schedule_instruction()
{
  std::size_t search_bw = SCHEDULER_SIZE;
  for (auto rob_it = std::begin(ROB); rob_it != std::end(ROB) && search_bw > 0; ++rob_it) {
    if (rob_it->scheduled == 0) {
      do_scheduling(rob_it);

      if (rob_it->scheduled == COMPLETED && rob_it->num_reg_dependent == 0) {

        // remember this rob_index in the Ready-To-Execute array 1
        assert(ready_to_execute.size() < ROB.size());
        ready_to_execute.push(rob_it);

        DP(if (!warmup) {
          std::cout << "[ready_to_execute] " << __func__ << " instr_id: " << rob_it->instr_id << " is added to ready_to_execute" << std::endl;
        });
      }
    }

    if (rob_it->executed == 0)
      --search_bw;
  }
}

struct instr_reg_will_produce {
  const uint8_t match_reg;
  explicit instr_reg_will_produce(uint8_t reg) : match_reg(reg) {}
  bool operator()(const ooo_model_instr& test) const
  {
    auto dreg_begin = std::begin(test.destination_registers);
    auto dreg_end = std::end(test.destination_registers);
    return test.executed != COMPLETED && std::find(dreg_begin, dreg_end, match_reg) != dreg_end;
  }
};

void O3_CPU::do_scheduling(champsim::circular_buffer<ooo_model_instr>::iterator rob_it)
{
  // Mark register dependencies
  for (auto src_reg : rob_it->source_registers) {
    if (!std::empty(reg_producers[src_reg])) {
      auto prior = reg_producers[src_reg].back();
      if (prior->registers_instrs_depend_on_me.empty() || prior->registers_instrs_depend_on_me.back() != rob_it) {
        prior->registers_instrs_depend_on_me.push_back(rob_it);
        rob_it->num_reg_dependent++;
      }
    }
  }

  for (auto dreg : rob_it->destination_registers) {
    auto begin = std::begin(reg_producers[dreg]);
    auto end = std::end(reg_producers[dreg]);
    auto ins = std::lower_bound(begin, end, rob_it);
    reg_producers[dreg].insert(ins, rob_it);
  }

  if (rob_it->is_memory)
    rob_it->scheduled = INFLIGHT;
  else
    rob_it->scheduled = COMPLETED;

<<<<<<< HEAD
    // ADD LATENCY
    rob_it->event_cycle = current_cycle + (warmup ? 0 : SCHEDULING_LATENCY);
  }
=======
  // ADD LATENCY
  rob_it->event_cycle = current_cycle + (warmup_complete[cpu] ? SCHEDULING_LATENCY : 0);
>>>>>>> 0679ef50
}

void O3_CPU::execute_instruction()
{
  // out-of-order execution for non-memory instructions
  // memory instructions are handled by memory_instruction()
  uint32_t exec_issued = 0;
  while (exec_issued < EXEC_WIDTH && !ready_to_execute.empty()) {
    do_execution(ready_to_execute.front());
    ready_to_execute.pop();
    exec_issued++;
  }
}

void O3_CPU::do_execution(champsim::circular_buffer<ooo_model_instr>::iterator rob_it)
{
  rob_it->executed = INFLIGHT;

  // ADD LATENCY
  rob_it->event_cycle = current_cycle + (warmup ? 0 : EXEC_LATENCY);

<<<<<<< HEAD
  inflight_reg_executions++;

  DP(if (!warmup) {
=======
  DP(if (warmup_complete[cpu]) {
>>>>>>> 0679ef50
    std::cout << "[ROB] " << __func__ << " non-memory instr_id: " << rob_it->instr_id << " event_cycle: " << rob_it->event_cycle << std::endl;
  });
}

void O3_CPU::schedule_memory_instruction()
{
  // execution is out-of-order but we have an in-order scheduling algorithm to
  // detect all RAW dependencies
  unsigned search_bw = SCHEDULER_SIZE;
  for (auto rob_it = std::begin(ROB); rob_it != std::end(ROB) && search_bw > 0; ++rob_it) {
    if (rob_it->is_memory && rob_it->num_reg_dependent == 0 && (rob_it->scheduled == INFLIGHT))
      do_memory_scheduling(rob_it);

    if (rob_it->executed == 0)
      --search_bw;
  }
}

<<<<<<< HEAD
void O3_CPU::do_memory_scheduling(champsim::circular_buffer<ooo_model_instr>::iterator rob_it)
{
  uint32_t num_mem_ops = 0, num_added = 0;

  // load
  for (uint32_t i = 0; i < NUM_INSTR_SOURCES; i++) {
    if (rob_it->source_memory[i]) {
      num_mem_ops++;
      if (rob_it->source_added[i])
        num_added++;
      else if (!std::all_of(std::begin(LQ), std::end(LQ), is_valid<LSQ_ENTRY>())) {
        add_load_queue(rob_it, i);
        num_added++;
      } else {
        DP(if (!warmup) {
          cout << "[LQ] " << __func__ << " instr_id: " << rob_it->instr_id;
          cout << " cannot be added in the load queue occupancy: " << std::count_if(std::begin(LQ), std::end(LQ), is_valid<LSQ_ENTRY>())
               << " cycle: " << current_cycle << endl;
        });
      }
    }
  }

  // store
  for (uint32_t i = 0; i < MAX_INSTR_DESTINATIONS; i++) {
    if (rob_it->destination_memory[i]) {
      num_mem_ops++;
      if (rob_it->destination_added[i])
        num_added++;
      else if (!std::all_of(std::begin(SQ), std::end(SQ), is_valid<LSQ_ENTRY>())) {
        if (STA.front() == rob_it->instr_id) {
          add_store_queue(rob_it, i);
          num_added++;
        }
      } else {
        DP(if (!warmup) {
          cout << "[SQ] " << __func__ << " instr_id: " << rob_it->instr_id;
          cout << " cannot be added in the store queue occupancy: " << std::count_if(std::begin(SQ), std::end(SQ), is_valid<LSQ_ENTRY>())
               << " cycle: " << current_cycle << endl;
        });
      }
    }
  }

  assert(num_added <= num_mem_ops);

  if (num_mem_ops == num_added) {
    rob_it->scheduled = COMPLETED;
    if (rob_it->executed == 0) // it could be already set to COMPLETED due to
                               // store-to-load forwarding
      rob_it->executed = INFLIGHT;

    DP(if (!warmup) {
      cout << "[ROB] " << __func__ << " instr_id: " << rob_it->instr_id;
      cout << " scheduled all num_mem_ops: " << rob_it->num_mem_ops << endl;
    });
  }
}

void O3_CPU::do_sq_forward_to_lq(LSQ_ENTRY& sq_entry, LSQ_ENTRY& lq_entry)
{
  lq_entry.physical_address = splice_bits(sq_entry.physical_address, lq_entry.virtual_address, LOG2_BLOCK_SIZE);
  lq_entry.translated = COMPLETED;
  lq_entry.fetched = COMPLETED;

  lq_entry.rob_index->num_mem_ops--;
  lq_entry.rob_index->event_cycle = current_cycle;
  assert(lq_entry.rob_index->num_mem_ops >= 0);
  if (lq_entry.rob_index->num_mem_ops == 0)
    inflight_mem_executions++;

  DP(if (!warmup) {
    cout << "[LQ] " << __func__ << " instr_id: " << lq_entry.instr_id << hex;
    cout << " full_addr: " << lq_entry.physical_address << dec << " is forwarded by store instr_id: ";
    cout << sq_entry.instr_id << " remain_num_ops: " << lq_entry.rob_index->num_mem_ops << " cycle: " << current_cycle << endl;
  });

  LSQ_ENTRY empty_entry;
  lq_entry = empty_entry;
}

=======
>>>>>>> 0679ef50
struct instr_mem_will_produce {
  const uint64_t match_mem;
  explicit instr_mem_will_produce(uint64_t mem) : match_mem(mem) {}
  bool operator()(const ooo_model_instr& test) const
  {
    auto dmem_begin = std::begin(test.destination_memory);
    auto dmem_end = std::end(test.destination_memory);
    return std::find_if(dmem_begin, dmem_end, eq_addr<ooo_model_instr::lsq_info>{match_mem}) != dmem_end;
  }
};

struct sq_will_forward {
  const uint64_t match_id, match_addr;
  sq_will_forward(uint64_t id, uint64_t addr) : match_id(id), match_addr(addr) {}
  bool operator()(const LSQ_ENTRY& sq_test) const
  {
    return sq_test.fetched == COMPLETED && sq_test.instr_id == match_id && sq_test.virtual_address == match_addr;
  }
};

void O3_CPU::do_memory_scheduling(champsim::circular_buffer<ooo_model_instr>::iterator rob_it)
{
  // load
  for (auto& smem : rob_it->source_memory) {
    if (!smem.added) {
      if (smem.q_entry = std::find_if_not(std::begin(LQ), std::end(LQ), is_valid<LSQ_ENTRY>{}); smem.q_entry != std::end(LQ)) {
        // add it to the load queue
        *smem.q_entry = {
            true, rob_it->instr_id, smem.address, rob_it->ip, current_cycle + SCHEDULING_LATENCY, rob_it, 0, 0, {rob_it->asid[0], rob_it->asid[1]}};
        smem.added = true;

        // Mark RAW in the ROB since the producer might not be added in the store queue yet
        champsim::circular_buffer<ooo_model_instr>::reverse_iterator prior_it{rob_it};
        prior_it = std::find_if(prior_it, ROB.rend(), instr_mem_will_produce(smem.address));
        if (prior_it != ROB.rend()) {
          // this load cannot be executed until the prior store gets executed
          prior_it->memory_instrs_depend_on_me.push_back(rob_it);
          smem.q_entry->producer_id = prior_it->instr_id;
          smem.q_entry->translated = INFLIGHT;

          // Is this already in the SQ?
          auto sq_it = std::find_if(std::begin(SQ), std::end(SQ), sq_will_forward(prior_it->instr_id, smem.address));
          if (sq_it != std::end(SQ)) {
            rob_it->num_mem_ops--;
            rob_it->event_cycle = current_cycle;

            assert(rob_it->num_mem_ops >= 0);

            smem.q_entry->valid = false;
          }
        }
      }
    }
  }

  // store
  for (auto& dmem : rob_it->destination_memory) {
    if (!dmem.added) {
      if (dmem.q_entry = std::find_if_not(std::begin(SQ), std::end(SQ), is_valid<LSQ_ENTRY>{});
          dmem.q_entry != std::end(SQ) && STA.front() == rob_it->instr_id) {
        // add it to the store queue
        *dmem.q_entry = {
            true, rob_it->instr_id, dmem.address, rob_it->ip, current_cycle + SCHEDULING_LATENCY, rob_it, 0, 0, {rob_it->asid[0], rob_it->asid[1]}};
        dmem.added = true;

        STA.pop_front();
      }
    }
  }

  if (std::all_of(std::begin(rob_it->source_memory), std::end(rob_it->source_memory), [](auto x) { return x.added; })
      && std::all_of(std::begin(rob_it->destination_memory), std::end(rob_it->destination_memory), [](auto x) { return x.added; })) {
    rob_it->scheduled = COMPLETED;
    if (rob_it->executed == 0) // it could be already set to COMPLETED due to store-to-load forwarding
      rob_it->executed = INFLIGHT;

<<<<<<< HEAD
  DP(if (!warmup) {
    std::cout << "[SQ] " << __func__ << " instr_id: " << sq_it->instr_id;
    std::cout << " is added in the SQ translated: " << +sq_it->translated << " fetched: " << +sq_it->fetched;
    std::cout << " cycle: " << current_cycle << std::endl;
  });
=======
    DP(if (warmup_complete[cpu]) {
      cout << "[ROB] " << __func__ << " instr_id: " << rob_it->instr_id;
      cout << " scheduled all num_mem_ops: " << rob_it->num_mem_ops << endl;
    });
  }
>>>>>>> 0679ef50
}

void O3_CPU::operate_lsq()
{
  auto store_bw = SQ_WIDTH;

  for (auto sq_it = std::begin(SQ); sq_it != std::end(SQ) && store_bw > 0; ++sq_it) {
    if (sq_it->valid && !sq_it->translated && sq_it->event_cycle < current_cycle) {
      auto success = do_translate_store(sq_it);
      if (success) {
        --store_bw;
        sq_it->translated = INFLIGHT;
      }
    }
  }

  for (auto sq_it = std::begin(SQ); sq_it != std::end(SQ) && store_bw > 0; ++sq_it) {
    if (sq_it->valid && sq_it->translated == COMPLETED && !sq_it->fetched && sq_it->event_cycle < current_cycle) {
      execute_store(sq_it);
      --store_bw;
      sq_it->fetched = COMPLETED;
      sq_it->event_cycle = current_cycle;
    }
  }

  auto load_bw = LQ_WIDTH;

  for (auto lq_it = std::begin(LQ); lq_it != std::end(LQ) && load_bw > 0; ++lq_it) {
    if (lq_it->valid && !lq_it->translated && lq_it->event_cycle < current_cycle) {
      auto success = do_translate_load(lq_it);
      if (success) {
        --load_bw;
        lq_it->translated = INFLIGHT;
      }
    }
  }

  for (auto lq_it = std::begin(LQ); lq_it != std::end(LQ) && load_bw > 0; ++lq_it) {
    if (lq_it->valid && lq_it->translated == COMPLETED && !lq_it->fetched && lq_it->event_cycle < current_cycle) {
      auto success = execute_load(lq_it);
      if (success) {
        --load_bw;
        lq_it->fetched = INFLIGHT;
      }
    }
  }
}

bool O3_CPU::do_translate_store(std::vector<LSQ_ENTRY>::iterator sq_it)
{
  PACKET data_packet;
  data_packet.address = sq_it->virtual_address;
  data_packet.v_address = sq_it->virtual_address;
  data_packet.instr_id = sq_it->instr_id;
  data_packet.ip = sq_it->ip;
  data_packet.type = RFO;
  data_packet.sq_index_depend_on_me = {sq_it};

<<<<<<< HEAD
  DP(if (!warmup) {
    std::cout << "[RTS0] " << __func__ << " instr_id: " << sq_it->instr_id << " rob_index: " << sq_it->rob_index << " is popped from to RTS0" << std::endl;
  })

  int rq_index = DTLB_bus.lower_level->add_rq(&data_packet);

  if (rq_index != -2)
    sq_it->translated = INFLIGHT;
=======
  DP(if (warmup_complete[cpu]) { std::cout << "[SQ] " << __func__ << " instr_id: " << sq_it->instr_id << " is issued for translating" << std::endl; })
>>>>>>> 0679ef50

  return DTLB_bus.issue_read(data_packet);
}

void O3_CPU::execute_store(std::vector<LSQ_ENTRY>::iterator sq_it)
{
  sq_it->rob_index->num_mem_ops--;
  sq_it->rob_index->event_cycle = current_cycle;
  assert(sq_it->rob_index->num_mem_ops >= 0);

<<<<<<< HEAD
  DP(if (!warmup) {
    std::cout << "[SQ1] " << __func__ << " instr_id: " << sq_it->instr_id << std::hex;
=======
  DP(if (warmup_complete[cpu]) {
    std::cout << "[SQ] " << __func__ << " instr_id: " << sq_it->instr_id << std::hex;
>>>>>>> 0679ef50
    std::cout << " full_address: " << sq_it->physical_address << std::dec << " remain_mem_ops: " << sq_it->rob_index->num_mem_ops;
    std::cout << " event_cycle: " << sq_it->event_cycle << std::endl;
  });

  // resolve RAW dependency after DTLB access
  // check if this store has dependent loads
  for (auto dependent : sq_it->rob_index->memory_instrs_depend_on_me) {
    // check if dependent loads are already added in the load queue
<<<<<<< HEAD
    for (uint32_t j = 0; j < NUM_INSTR_SOURCES; j++) { // which one is dependent?
      if (dependent->source_memory[j] && dependent->source_added[j]) {
        if (dependent->source_memory[j] == sq_it->virtual_address) { // this is required since a single
                                                                     // instruction can issue multiple loads

          // now we can resolve RAW dependency
          assert(dependent->lq_index[j]->producer_id == sq_it->instr_id);
          // update corresponding LQ entry
          do_sq_forward_to_lq(*sq_it, *(dependent->lq_index[j]));
>>>>>>> develop
        }
      }
=======
    auto found =
        std::find_if(std::begin(dependent->source_memory), std::end(dependent->source_memory), eq_addr<ooo_model_instr::lsq_info>{sq_it->virtual_address});
    assert(found != std::end(dependent->source_memory));
    if (found->added) {
      // update corresponding LQ entry
      dependent->num_mem_ops--;
      dependent->event_cycle = current_cycle;

      assert(found->q_entry->producer_id == sq_it->instr_id);
      assert(dependent->num_mem_ops >= 0);

      found->q_entry->valid = false;
>>>>>>> 0679ef50
    }
  }
}

bool O3_CPU::do_translate_load(std::vector<LSQ_ENTRY>::iterator lq_it)
{
  PACKET data_packet;
  data_packet.address = lq_it->virtual_address;
  data_packet.v_address = lq_it->virtual_address;
  data_packet.instr_id = lq_it->instr_id;
  data_packet.ip = lq_it->ip;
  data_packet.type = LOAD;
  data_packet.lq_index_depend_on_me = {lq_it};

<<<<<<< HEAD
  DP(if (!warmup) {
    std::cout << "[RTL0] " << __func__ << " instr_id: " << lq_it->instr_id << " rob_index: " << lq_it->rob_index << " is popped to RTL0" << std::endl;
=======
  DP(if (warmup_complete[cpu]) {
    std::cout << "[LQ] " << __func__ << " instr_id: " << lq_it->instr_id << " rob_index: " << lq_it->rob_index << " is issued for translating" << std::endl;
>>>>>>> 0679ef50
  })

  return DTLB_bus.issue_read(data_packet);
}

bool O3_CPU::execute_load(std::vector<LSQ_ENTRY>::iterator lq_it)
{
  PACKET data_packet;
  data_packet.address = lq_it->physical_address;
  data_packet.v_address = lq_it->virtual_address;
  data_packet.instr_id = lq_it->instr_id;
  data_packet.ip = lq_it->ip;
  data_packet.type = LOAD;
  data_packet.lq_index_depend_on_me = {lq_it};

  return L1D_bus.issue_read(data_packet);
}

void O3_CPU::do_complete_execution(champsim::circular_buffer<ooo_model_instr>::iterator rob_it)
{
  for (auto dreg : rob_it->destination_registers) {
    auto begin = std::begin(reg_producers[dreg]);
    auto end = std::end(reg_producers[dreg]);
    auto elem = std::find(begin, end, rob_it);
    assert(elem != end);
    reg_producers[dreg].erase(elem);
  }

  rob_it->executed = COMPLETED;

  for (auto dependent : rob_it->registers_instrs_depend_on_me) {
    dependent->num_reg_dependent--;
    assert(dependent->num_reg_dependent >= 0);

    if (dependent->num_reg_dependent == 0) {
      if (dependent->is_memory)
        dependent->scheduled = INFLIGHT;
      else {
        dependent->scheduled = COMPLETED;
      }
    }
  }

  if (rob_it->branch_mispredicted)
    fetch_resume_cycle = current_cycle + BRANCH_MISPREDICT_PENALTY;
}

void O3_CPU::complete_inflight_instruction()
{
  // update ROB entries with completed executions
<<<<<<< HEAD
  if ((inflight_reg_executions > 0) || (inflight_mem_executions > 0)) {
    std::size_t complete_bw = EXEC_WIDTH;
    auto rob_it = std::begin(ROB);
    while (rob_it != std::end(ROB) && complete_bw > 0) {
      if ((rob_it->executed == INFLIGHT) && (rob_it->event_cycle <= current_cycle) && rob_it->num_mem_ops == 0) {
        do_complete_execution(rob_it);
        --complete_bw;

        for (auto dependent : rob_it->registers_instrs_depend_on_me) {
          if (dependent->scheduled == COMPLETED && dependent->num_reg_dependent == 0) {
            assert(ready_to_execute.size() < ROB.size());
            ready_to_execute.push(dependent);

            DP(if (!warmup) {
              std::cout << "[ready_to_execute] " << __func__ << " instr_id: " << dependent->instr_id << " is added to ready_to_execute" << std::endl;
            })
          }
=======
  std::size_t complete_bw = EXEC_WIDTH;
  auto rob_it = std::begin(ROB);
  while (rob_it != std::end(ROB) && complete_bw > 0) {
    if ((rob_it->executed == INFLIGHT) && (rob_it->event_cycle <= current_cycle) && rob_it->num_mem_ops == 0) {
      do_complete_execution(rob_it);
      --complete_bw;

      for (auto dependent : rob_it->registers_instrs_depend_on_me) {
        if (dependent->scheduled == COMPLETED && dependent->num_reg_dependent == 0) {
          assert(ready_to_execute.size() < ROB.size());
          ready_to_execute.push(dependent);

          DP(if (warmup_complete[cpu]) {
            std::cout << "[ready_to_execute] " << __func__ << " instr_id: " << dependent->instr_id << " is added to ready_to_execute" << std::endl;
          })
>>>>>>> 0679ef50
        }
      }
    }

    ++rob_it;
  }
}

void O3_CPU::handle_memory_return()
{
  // Instruction Memory

  std::size_t available_fetch_bandwidth = FETCH_WIDTH;
  std::size_t to_read = static_cast<CACHE*>(ITLB_bus.lower_level)->MAX_READ;

  while (available_fetch_bandwidth > 0 && to_read > 0 && !ITLB_bus.PROCESSED.empty()) {
    PACKET& itlb_entry = ITLB_bus.PROCESSED.front();

    // mark the appropriate instructions in the IFETCH_BUFFER as translated and
    // ready to fetch
    while (available_fetch_bandwidth > 0 && !itlb_entry.instr_depend_on_me.empty()) {
      auto it = itlb_entry.instr_depend_on_me.front();
      if ((it->ip >> LOG2_PAGE_SIZE) == (itlb_entry.address >> LOG2_PAGE_SIZE) && it->translated != 0) {
        // if ((it->ip >> LOG2_PAGE_SIZE) == (itlb_entry.address >>
        // LOG2_PAGE_SIZE) && it->translated != 0)
        {
          it->translated = COMPLETED;
          // recalculate a physical address for this cache line based on the
          // translated physical page address
          it->instruction_pa = splice_bits(itlb_entry.data, it->ip, LOG2_PAGE_SIZE);
        }

        available_fetch_bandwidth--;
      }

      itlb_entry.instr_depend_on_me.erase(std::begin(itlb_entry.instr_depend_on_me));
    }

    // remove this entry if we have serviced all of its instructions
    if (itlb_entry.instr_depend_on_me.empty())
      ITLB_bus.PROCESSED.pop_front();

    --to_read;
  }

  available_fetch_bandwidth = FETCH_WIDTH;
  to_read = static_cast<CACHE*>(L1I_bus.lower_level)->MAX_READ;

  while (available_fetch_bandwidth > 0 && to_read > 0 && !L1I_bus.PROCESSED.empty()) {
    PACKET& l1i_entry = L1I_bus.PROCESSED.front();

    // this is the L1I cache, so instructions are now fully fetched, so mark
    // them as such
    while (available_fetch_bandwidth > 0 && !l1i_entry.instr_depend_on_me.empty()) {
      auto it = l1i_entry.instr_depend_on_me.front();
      if ((it->instruction_pa >> LOG2_BLOCK_SIZE) == (l1i_entry.address >> LOG2_BLOCK_SIZE) && it->fetched != 0 && it->translated == COMPLETED) {
        it->fetched = COMPLETED;
        available_fetch_bandwidth--;
      }

      l1i_entry.instr_depend_on_me.erase(std::begin(l1i_entry.instr_depend_on_me));
    }

    // remove this entry if we have serviced all of its instructions
    if (l1i_entry.instr_depend_on_me.empty())
      L1I_bus.PROCESSED.pop_front();
    --to_read;
  }

  // Data Memory
  to_read = static_cast<CACHE*>(DTLB_bus.lower_level)->MAX_READ;

  while (to_read > 0 && !DTLB_bus.PROCESSED.empty()) { // DTLB
    PACKET& dtlb_entry = DTLB_bus.PROCESSED.front();

    for (auto sq_merged : dtlb_entry.sq_index_depend_on_me) {
      sq_merged->physical_address = splice_bits(dtlb_entry.data, sq_merged->virtual_address, LOG2_PAGE_SIZE); // translated address
      sq_merged->translated = COMPLETED;
      sq_merged->event_cycle = current_cycle;
    }

    for (auto lq_merged : dtlb_entry.lq_index_depend_on_me) {
      lq_merged->physical_address = splice_bits(dtlb_entry.data, lq_merged->virtual_address, LOG2_PAGE_SIZE); // translated address
      lq_merged->translated = COMPLETED;
      lq_merged->event_cycle = current_cycle;
    }

    // remove this entry
    DTLB_bus.PROCESSED.pop_front();
    --to_read;
  }

  to_read = static_cast<CACHE*>(L1D_bus.lower_level)->MAX_READ;
  while (to_read > 0 && !L1D_bus.PROCESSED.empty()) { // L1D
    PACKET& l1d_entry = L1D_bus.PROCESSED.front();

    for (auto merged : l1d_entry.lq_index_depend_on_me) {
      merged->fetched = COMPLETED;
      merged->event_cycle = current_cycle;
      merged->rob_index->num_mem_ops--;
      merged->rob_index->event_cycle = current_cycle;
      *merged = {};
    }

    // remove this entry
    L1D_bus.PROCESSED.pop_front();
    --to_read;
    ;
  }
}

void O3_CPU::retire_rob()
{
  unsigned retire_bandwidth = RETIRE_WIDTH;

  while (retire_bandwidth > 0 && !ROB.empty() && (ROB.front().executed == COMPLETED)) {
    for (auto dmem_it = std::begin(ROB.front().destination_memory); dmem_it != std::end(ROB.front().destination_memory);
         dmem_it = ROB.front().destination_memory.erase(dmem_it)) {
      PACKET data_packet;
      auto sq_it = dmem_it->q_entry;

      data_packet.address = sq_it->physical_address;
      data_packet.v_address = sq_it->virtual_address;
      data_packet.instr_id = sq_it->instr_id;
      data_packet.ip = sq_it->ip;
      data_packet.type = RFO;

      auto success = L1D_bus.issue_write(data_packet);
      if (!success)
        return;

      sq_it->valid = false;
    }

    // release ROB entry
    DP(if (!warmup) { cout << "[ROB] " << __func__ << " instr_id: " << ROB.front().instr_id << " is retired" << endl; });

    ROB.pop_front();
    num_retired++;
    retire_bandwidth--;
  }

  // Check for deadlock
  if (!std::empty(ROB) && (ROB.front().event_cycle + DEADLOCK_CYCLE) <= current_cycle)
    throw champsim::deadlock{cpu};
}

<<<<<<< HEAD
void O3_CPU::print_roi_stats()
{
}

void O3_CPU::print_phase_stats()
{
    auto total_branch         = std::accumulate(std::begin(sim_stats.back().total_branch_types), std::end(sim_stats.back().total_branch_types), 0ull);
    auto total_mispredictions = std::accumulate(std::begin(sim_stats.back().branch_type_misses), std::end(sim_stats.back().branch_type_misses), 0ull);

    std::cout << std::endl;
    std::cout << "CPU " << cpu;
    std::cout << " Branch Prediction Accuracy: " << (100.0 * (total_branch - total_mispredictions)) / total_branch << "%";
    std::cout << " MPKI: " << (1000.0 * total_mispredictions) / sim_instr();
    std::cout << " Average ROB Occupancy at Mispredict: " << (1.0 * sim_stats.back().total_rob_occupancy_at_branch_mispredict) / total_mispredictions << std::endl;

    /*
    std::vector<double> pcts;
    std::transform(std::begin(sim_stats.back().total_branch_types), std::end(sim_stats.back().total_branch_types), std::back_inserter(pcts), [instr=sim_instr()](auto x){ return 100.0*x/instr; });
    std::cout << "Branch types" << std::endl;
    std::cout << "NOT_BRANCH: "           << total_branch_types[NOT_BRANCH]           << " " << pcts[NOT_BRANCH]           << "%" << std::endl;
    std::cout << "BRANCH_DIRECT_JUMP: "   << total_branch_types[BRANCH_DIRECT_JUMP]   << " " << pcts[BRANCH_DIRECT_JUMP]   << "%" << std::endl;
    std::cout << "BRANCH_INDIRECT: "      << total_branch_types[BRANCH_INDIRECT]      << " " << pcts[BRANCH_INDIRECT]      << "%" << std::endl;
    std::cout << "BRANCH_CONDITIONAL: "   << total_branch_types[BRANCH_CONDITIONAL]   << " " << pcts[BRANCH_CONDITIONAL]   << "%" << std::endl;
    std::cout << "BRANCH_DIRECT_CALL: "   << total_branch_types[BRANCH_DIRECT_CALL]   << " " << pcts[BRANCH_DIRECT_CALL]   << "%" << std::endl;
    std::cout << "BRANCH_INDIRECT_CALL: " << total_branch_types[BRANCH_INDIRECT_CALL] << " " << pcts[BRANCH_INDIRECT_CALL] << "%" << std::endl;
    std::cout << "BRANCH_RETURN: "        << total_branch_types[BRANCH_RETURN]        << " " << pcts[BRANCH_RETURN]        << "%" << std::endl;
    std::cout << "BRANCH_OTHER: "         << total_branch_types[BRANCH_OTHER]         << " " << pcts[BRANCH_OTHER]         << "%" << std::endl;
    std::cout << std::endl;
    */

    std::vector<double> mpkis;
    std::transform(std::begin(sim_stats.back().branch_type_misses), std::end(sim_stats.back().branch_type_misses), std::back_inserter(mpkis), [instr=sim_instr()](auto x){ return 1000.0*x/instr; });
    std::cout << "Branch type MPKI" << std::endl;
    std::cout << "BRANCH_DIRECT_JUMP: "   << mpkis[BRANCH_DIRECT_JUMP] << std::endl;
    std::cout << "BRANCH_INDIRECT: "      << mpkis[BRANCH_INDIRECT] << std::endl;
    std::cout << "BRANCH_CONDITIONAL: "   << mpkis[BRANCH_CONDITIONAL] << std::endl;
    std::cout << "BRANCH_DIRECT_CALL: "   << mpkis[BRANCH_DIRECT_CALL] << std::endl;
    std::cout << "BRANCH_INDIRECT_CALL: " << mpkis[BRANCH_INDIRECT_CALL] << std::endl;
    std::cout << "BRANCH_RETURN: "        << mpkis[BRANCH_RETURN] << std::endl;
    std::cout << std::endl;
}

void CacheBus::return_data(PACKET *packet)
=======
void CacheBus::return_data(const PACKET& packet)
>>>>>>> 0679ef50
{
  if (packet.type != PREFETCH) {
    PROCESSED.push_back(packet);
  }
}

void O3_CPU::print_deadlock()
{
  std::cout << "DEADLOCK! CPU " << cpu << " cycle " << current_cycle << std::endl;

  if (!std::empty(IFETCH_BUFFER)) {
    std::cout << "IFETCH_BUFFER head";
    std::cout << " instr_id: " << IFETCH_BUFFER.front().instr_id;
    std::cout << " translated: " << +IFETCH_BUFFER.front().translated;
    std::cout << " fetched: " << +IFETCH_BUFFER.front().fetched;
    std::cout << " scheduled: " << +IFETCH_BUFFER.front().scheduled;
    std::cout << " executed: " << +IFETCH_BUFFER.front().executed;
    std::cout << " is_memory: " << +IFETCH_BUFFER.front().is_memory;
    std::cout << " num_reg_dependent: " << +IFETCH_BUFFER.front().num_reg_dependent;
    std::cout << " event: " << IFETCH_BUFFER.front().event_cycle;
    std::cout << std::endl;
  } else {
    std::cout << "IFETCH_BUFFER empty" << std::endl;
  }

  if (!std::empty(ROB)) {
    std::cout << "ROB head";
    std::cout << " instr_id: " << ROB.front().instr_id;
    std::cout << " translated: " << +ROB.front().translated;
    std::cout << " fetched: " << +ROB.front().fetched;
    std::cout << " scheduled: " << +ROB.front().scheduled;
    std::cout << " executed: " << +ROB.front().executed;
    std::cout << " is_memory: " << +ROB.front().is_memory;
    std::cout << " num_reg_dependent: " << +ROB.front().num_reg_dependent;
    std::cout << " event: " << ROB.front().event_cycle;
    std::cout << std::endl;
  } else {
    std::cout << "ROB empty" << std::endl;
  }

  // print LQ entry
  std::cout << "Load Queue Entry" << std::endl;
  for (auto lq_it = std::begin(LQ); lq_it != std::end(LQ); ++lq_it) {
    if (is_valid<LSQ_ENTRY>{}(*lq_it))
      std::cout << "[LQ] entry: " << std::distance(std::begin(LQ), lq_it) << " instr_id: " << lq_it->instr_id << " address: " << std::hex
                << lq_it->physical_address << std::dec << " translated: " << +lq_it->translated << " fetched: " << +lq_it->fetched << std::endl;
  }

  // print SQ entry
  std::cout << std::endl << "Store Queue Entry" << std::endl;
  for (auto sq_it = std::begin(SQ); sq_it != std::end(SQ); ++sq_it) {
    if (is_valid<LSQ_ENTRY>{}(*sq_it))
      std::cout << "[SQ] entry: " << std::distance(std::begin(SQ), sq_it) << " instr_id: " << sq_it->instr_id << " address: " << std::hex
                << sq_it->physical_address << std::dec << " translated: " << +sq_it->translated << " fetched: " << +sq_it->fetched << std::endl;
  }
}

bool CacheBus::issue_read(PACKET data_packet)
{
  data_packet.fill_level = lower_level->fill_level;
  data_packet.cpu = cpu;
  data_packet.to_return = {this};

  return lower_level->add_rq(data_packet);
}

bool CacheBus::issue_write(PACKET data_packet)
{
  data_packet.fill_level = lower_level->fill_level;
  data_packet.cpu = cpu;

  return lower_level->add_wq(data_packet);
}<|MERGE_RESOLUTION|>--- conflicted
+++ resolved
@@ -35,7 +35,6 @@
   translate_fetch();
   check_dib();
 
-<<<<<<< HEAD
     // heartbeat
     if (show_heartbeat && (num_retired >= next_print_instruction))
     {
@@ -51,9 +50,6 @@
         last_heartbeat_cycle = current_cycle;
     }
 
-  DISPATCH_BUFFER.operate();
-=======
->>>>>>> 0679ef50
   DECODE_BUFFER.operate();
 }
 
@@ -144,14 +140,9 @@
     assert(arch_instr.branch_type == NOT_BRANCH);
     arch_instr.branch_taken = 0;
   }
-<<<<<<< HEAD
-
-  if ((arch_instr.is_branch != 1) || (arch_instr.branch_taken != 1)) {
-    // clear the branch target for this instruction
-=======
+
   if (arch_instr.branch_taken != 1) {
     // clear the branch target for non-taken instructions
->>>>>>> 0679ef50
     arch_instr.branch_target = 0;
   }
 
@@ -197,20 +188,12 @@
     // call code prefetcher every time the branch predictor is used
     static_cast<CACHE*>(L1I_bus.lower_level)->impl_prefetcher_branch_operate(arch_instr.ip, arch_instr.branch_type, predicted_branch_target);
 
-<<<<<<< HEAD
-    if (predicted_branch_target != arch_instr.branch_target) {
+    if (predicted_branch_target != arch_instr.branch_target
+        || (arch_instr.branch_type == BRANCH_CONDITIONAL
+            && arch_instr.branch_taken != arch_instr.branch_prediction)) { // conditional branches are re-evaluated at decode when the target is computed
       sim_stats.back().total_rob_occupancy_at_branch_mispredict += ROB.occupancy();
       sim_stats.back().branch_type_misses[arch_instr.branch_type]++;
       if (!warmup) {
-=======
-    if (predicted_branch_target != arch_instr.branch_target
-        || (arch_instr.branch_type == BRANCH_CONDITIONAL
-            && arch_instr.branch_taken != arch_instr.branch_prediction)) { // conditional branches are re-evaluated at decode when the target is computed
-      branch_mispredictions++;
-      total_rob_occupancy_at_branch_mispredict += ROB.occupancy();
-      branch_type_misses[arch_instr.branch_type]++;
-      if (warmup_complete[cpu]) {
->>>>>>> 0679ef50
         fetch_stall = 1;
         instrs_to_read_this_cycle = 0;
         arch_instr.branch_mispredicted = 1;
@@ -231,20 +214,9 @@
 
   // fast warmup eliminates register dependencies between instructions
   // branch predictor, cache contents, and prefetchers are still warmed up
-<<<<<<< HEAD
-  if (warmup) {
-    for (int i = 0; i < NUM_INSTR_SOURCES; i++) {
-      arch_instr.source_registers[i] = 0;
-    }
-    for (uint32_t i = 0; i < MAX_INSTR_DESTINATIONS; i++) {
-      arch_instr.destination_registers[i] = 0;
-    }
-    arch_instr.num_reg_ops = 0;
-=======
   if (!warmup_complete[cpu]) {
     arch_instr.source_registers.clear();
     arch_instr.destination_registers.clear();
->>>>>>> 0679ef50
   }
 
   // Add to IFETCH_BUFFER
@@ -420,15 +392,8 @@
     }
 
     // Add to dispatch
-<<<<<<< HEAD
-    if (warmup)
-      DISPATCH_BUFFER.push_back_ready(db_entry);
-    else
-      DISPATCH_BUFFER.push_back(db_entry);
-=======
-    db_entry.event_cycle = current_cycle + (warmup_complete[cpu] ? DISPATCH_LATENCY : 0);
+    db_entry.event_cycle = current_cycle + (warmup ? 0 : DISPATCH_LATENCY);
     DISPATCH_BUFFER.push_back(std::move(db_entry));
->>>>>>> 0679ef50
     DECODE_BUFFER.pop_front();
 
     available_decode_bandwidth--;
@@ -536,14 +501,8 @@
   else
     rob_it->scheduled = COMPLETED;
 
-<<<<<<< HEAD
-    // ADD LATENCY
-    rob_it->event_cycle = current_cycle + (warmup ? 0 : SCHEDULING_LATENCY);
-  }
-=======
   // ADD LATENCY
-  rob_it->event_cycle = current_cycle + (warmup_complete[cpu] ? SCHEDULING_LATENCY : 0);
->>>>>>> 0679ef50
+  rob_it->event_cycle = current_cycle + (warmup ? 0 : SCHEDULING_LATENCY);
 }
 
 void O3_CPU::execute_instruction()
@@ -565,13 +524,7 @@
   // ADD LATENCY
   rob_it->event_cycle = current_cycle + (warmup ? 0 : EXEC_LATENCY);
 
-<<<<<<< HEAD
-  inflight_reg_executions++;
-
   DP(if (!warmup) {
-=======
-  DP(if (warmup_complete[cpu]) {
->>>>>>> 0679ef50
     std::cout << "[ROB] " << __func__ << " non-memory instr_id: " << rob_it->instr_id << " event_cycle: " << rob_it->event_cycle << std::endl;
   });
 }
@@ -590,90 +543,6 @@
   }
 }
 
-<<<<<<< HEAD
-void O3_CPU::do_memory_scheduling(champsim::circular_buffer<ooo_model_instr>::iterator rob_it)
-{
-  uint32_t num_mem_ops = 0, num_added = 0;
-
-  // load
-  for (uint32_t i = 0; i < NUM_INSTR_SOURCES; i++) {
-    if (rob_it->source_memory[i]) {
-      num_mem_ops++;
-      if (rob_it->source_added[i])
-        num_added++;
-      else if (!std::all_of(std::begin(LQ), std::end(LQ), is_valid<LSQ_ENTRY>())) {
-        add_load_queue(rob_it, i);
-        num_added++;
-      } else {
-        DP(if (!warmup) {
-          cout << "[LQ] " << __func__ << " instr_id: " << rob_it->instr_id;
-          cout << " cannot be added in the load queue occupancy: " << std::count_if(std::begin(LQ), std::end(LQ), is_valid<LSQ_ENTRY>())
-               << " cycle: " << current_cycle << endl;
-        });
-      }
-    }
-  }
-
-  // store
-  for (uint32_t i = 0; i < MAX_INSTR_DESTINATIONS; i++) {
-    if (rob_it->destination_memory[i]) {
-      num_mem_ops++;
-      if (rob_it->destination_added[i])
-        num_added++;
-      else if (!std::all_of(std::begin(SQ), std::end(SQ), is_valid<LSQ_ENTRY>())) {
-        if (STA.front() == rob_it->instr_id) {
-          add_store_queue(rob_it, i);
-          num_added++;
-        }
-      } else {
-        DP(if (!warmup) {
-          cout << "[SQ] " << __func__ << " instr_id: " << rob_it->instr_id;
-          cout << " cannot be added in the store queue occupancy: " << std::count_if(std::begin(SQ), std::end(SQ), is_valid<LSQ_ENTRY>())
-               << " cycle: " << current_cycle << endl;
-        });
-      }
-    }
-  }
-
-  assert(num_added <= num_mem_ops);
-
-  if (num_mem_ops == num_added) {
-    rob_it->scheduled = COMPLETED;
-    if (rob_it->executed == 0) // it could be already set to COMPLETED due to
-                               // store-to-load forwarding
-      rob_it->executed = INFLIGHT;
-
-    DP(if (!warmup) {
-      cout << "[ROB] " << __func__ << " instr_id: " << rob_it->instr_id;
-      cout << " scheduled all num_mem_ops: " << rob_it->num_mem_ops << endl;
-    });
-  }
-}
-
-void O3_CPU::do_sq_forward_to_lq(LSQ_ENTRY& sq_entry, LSQ_ENTRY& lq_entry)
-{
-  lq_entry.physical_address = splice_bits(sq_entry.physical_address, lq_entry.virtual_address, LOG2_BLOCK_SIZE);
-  lq_entry.translated = COMPLETED;
-  lq_entry.fetched = COMPLETED;
-
-  lq_entry.rob_index->num_mem_ops--;
-  lq_entry.rob_index->event_cycle = current_cycle;
-  assert(lq_entry.rob_index->num_mem_ops >= 0);
-  if (lq_entry.rob_index->num_mem_ops == 0)
-    inflight_mem_executions++;
-
-  DP(if (!warmup) {
-    cout << "[LQ] " << __func__ << " instr_id: " << lq_entry.instr_id << hex;
-    cout << " full_addr: " << lq_entry.physical_address << dec << " is forwarded by store instr_id: ";
-    cout << sq_entry.instr_id << " remain_num_ops: " << lq_entry.rob_index->num_mem_ops << " cycle: " << current_cycle << endl;
-  });
-
-  LSQ_ENTRY empty_entry;
-  lq_entry = empty_entry;
-}
-
-=======
->>>>>>> 0679ef50
 struct instr_mem_will_produce {
   const uint64_t match_mem;
   explicit instr_mem_will_produce(uint64_t mem) : match_mem(mem) {}
@@ -750,19 +619,11 @@
     if (rob_it->executed == 0) // it could be already set to COMPLETED due to store-to-load forwarding
       rob_it->executed = INFLIGHT;
 
-<<<<<<< HEAD
-  DP(if (!warmup) {
-    std::cout << "[SQ] " << __func__ << " instr_id: " << sq_it->instr_id;
-    std::cout << " is added in the SQ translated: " << +sq_it->translated << " fetched: " << +sq_it->fetched;
-    std::cout << " cycle: " << current_cycle << std::endl;
-  });
-=======
-    DP(if (warmup_complete[cpu]) {
-      cout << "[ROB] " << __func__ << " instr_id: " << rob_it->instr_id;
-      cout << " scheduled all num_mem_ops: " << rob_it->num_mem_ops << endl;
+    DP(if (!warmup) {
+      std::cout << "[ROB] " << __func__ << " instr_id: " << rob_it->instr_id;
+      std::cout << " scheduled all num_mem_ops: " << rob_it->num_mem_ops << std::endl;
     });
   }
->>>>>>> 0679ef50
 }
 
 void O3_CPU::operate_lsq()
@@ -821,18 +682,7 @@
   data_packet.type = RFO;
   data_packet.sq_index_depend_on_me = {sq_it};
 
-<<<<<<< HEAD
-  DP(if (!warmup) {
-    std::cout << "[RTS0] " << __func__ << " instr_id: " << sq_it->instr_id << " rob_index: " << sq_it->rob_index << " is popped from to RTS0" << std::endl;
-  })
-
-  int rq_index = DTLB_bus.lower_level->add_rq(&data_packet);
-
-  if (rq_index != -2)
-    sq_it->translated = INFLIGHT;
-=======
-  DP(if (warmup_complete[cpu]) { std::cout << "[SQ] " << __func__ << " instr_id: " << sq_it->instr_id << " is issued for translating" << std::endl; })
->>>>>>> 0679ef50
+  DP(if (!warmup) { std::cout << "[SQ] " << __func__ << " instr_id: " << sq_it->instr_id << " is issued for translating" << std::endl; })
 
   return DTLB_bus.issue_read(data_packet);
 }
@@ -843,13 +693,8 @@
   sq_it->rob_index->event_cycle = current_cycle;
   assert(sq_it->rob_index->num_mem_ops >= 0);
 
-<<<<<<< HEAD
   DP(if (!warmup) {
-    std::cout << "[SQ1] " << __func__ << " instr_id: " << sq_it->instr_id << std::hex;
-=======
-  DP(if (warmup_complete[cpu]) {
     std::cout << "[SQ] " << __func__ << " instr_id: " << sq_it->instr_id << std::hex;
->>>>>>> 0679ef50
     std::cout << " full_address: " << sq_it->physical_address << std::dec << " remain_mem_ops: " << sq_it->rob_index->num_mem_ops;
     std::cout << " event_cycle: " << sq_it->event_cycle << std::endl;
   });
@@ -858,20 +703,6 @@
   // check if this store has dependent loads
   for (auto dependent : sq_it->rob_index->memory_instrs_depend_on_me) {
     // check if dependent loads are already added in the load queue
-<<<<<<< HEAD
-    for (uint32_t j = 0; j < NUM_INSTR_SOURCES; j++) { // which one is dependent?
-      if (dependent->source_memory[j] && dependent->source_added[j]) {
-        if (dependent->source_memory[j] == sq_it->virtual_address) { // this is required since a single
-                                                                     // instruction can issue multiple loads
-
-          // now we can resolve RAW dependency
-          assert(dependent->lq_index[j]->producer_id == sq_it->instr_id);
-          // update corresponding LQ entry
-          do_sq_forward_to_lq(*sq_it, *(dependent->lq_index[j]));
->>>>>>> develop
-        }
-      }
-=======
     auto found =
         std::find_if(std::begin(dependent->source_memory), std::end(dependent->source_memory), eq_addr<ooo_model_instr::lsq_info>{sq_it->virtual_address});
     assert(found != std::end(dependent->source_memory));
@@ -884,7 +715,6 @@
       assert(dependent->num_mem_ops >= 0);
 
       found->q_entry->valid = false;
->>>>>>> 0679ef50
     }
   }
 }
@@ -899,13 +729,8 @@
   data_packet.type = LOAD;
   data_packet.lq_index_depend_on_me = {lq_it};
 
-<<<<<<< HEAD
   DP(if (!warmup) {
-    std::cout << "[RTL0] " << __func__ << " instr_id: " << lq_it->instr_id << " rob_index: " << lq_it->rob_index << " is popped to RTL0" << std::endl;
-=======
-  DP(if (warmup_complete[cpu]) {
     std::cout << "[LQ] " << __func__ << " instr_id: " << lq_it->instr_id << " rob_index: " << lq_it->rob_index << " is issued for translating" << std::endl;
->>>>>>> 0679ef50
   })
 
   return DTLB_bus.issue_read(data_packet);
@@ -956,25 +781,6 @@
 void O3_CPU::complete_inflight_instruction()
 {
   // update ROB entries with completed executions
-<<<<<<< HEAD
-  if ((inflight_reg_executions > 0) || (inflight_mem_executions > 0)) {
-    std::size_t complete_bw = EXEC_WIDTH;
-    auto rob_it = std::begin(ROB);
-    while (rob_it != std::end(ROB) && complete_bw > 0) {
-      if ((rob_it->executed == INFLIGHT) && (rob_it->event_cycle <= current_cycle) && rob_it->num_mem_ops == 0) {
-        do_complete_execution(rob_it);
-        --complete_bw;
-
-        for (auto dependent : rob_it->registers_instrs_depend_on_me) {
-          if (dependent->scheduled == COMPLETED && dependent->num_reg_dependent == 0) {
-            assert(ready_to_execute.size() < ROB.size());
-            ready_to_execute.push(dependent);
-
-            DP(if (!warmup) {
-              std::cout << "[ready_to_execute] " << __func__ << " instr_id: " << dependent->instr_id << " is added to ready_to_execute" << std::endl;
-            })
-          }
-=======
   std::size_t complete_bw = EXEC_WIDTH;
   auto rob_it = std::begin(ROB);
   while (rob_it != std::end(ROB) && complete_bw > 0) {
@@ -987,10 +793,9 @@
           assert(ready_to_execute.size() < ROB.size());
           ready_to_execute.push(dependent);
 
-          DP(if (warmup_complete[cpu]) {
+          DP(if (!warmup) {
             std::cout << "[ready_to_execute] " << __func__ << " instr_id: " << dependent->instr_id << " is added to ready_to_execute" << std::endl;
           })
->>>>>>> 0679ef50
         }
       }
     }
@@ -1138,7 +943,6 @@
     throw champsim::deadlock{cpu};
 }
 
-<<<<<<< HEAD
 void O3_CPU::print_roi_stats()
 {
 }
@@ -1181,10 +985,7 @@
     std::cout << std::endl;
 }
 
-void CacheBus::return_data(PACKET *packet)
-=======
 void CacheBus::return_data(const PACKET& packet)
->>>>>>> 0679ef50
 {
   if (packet.type != PREFETCH) {
     PROCESSED.push_back(packet);
