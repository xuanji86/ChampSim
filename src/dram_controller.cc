--- conflicted
+++ resolved
@@ -225,14 +225,9 @@
         auto ret_copy = std::move(found->to_return);
 
         std::set_union(std::begin(instr_copy), std::end(instr_copy), std::begin(rq_it->instr_depend_on_me), std::end(rq_it->instr_depend_on_me),
-<<<<<<< HEAD
-            std::back_inserter(found->instr_depend_on_me), [](ooo_model_instr& x, ooo_model_instr& y) { return x.instr_id < y.instr_id; });
-        std::set_union(std::begin(ret_copy), std::end(ret_copy), std::begin(rq_it->to_return), std::end(rq_it->to_return), std::back_inserter(found->to_return));
-=======
                        std::back_inserter(found->instr_depend_on_me), [](ooo_model_instr& x, ooo_model_instr& y) { return x.instr_id < y.instr_id; });
         std::set_union(std::begin(ret_copy), std::end(ret_copy), std::begin(rq_it->to_return), std::end(rq_it->to_return),
                        std::back_inserter(found->to_return));
->>>>>>> fb7b115a
 
         *rq_it = {};
       } else if (auto found = std::find_if(std::next(rq_it), std::end(RQ), checker); found != std::end(RQ)) {
@@ -240,14 +235,9 @@
         auto ret_copy = std::move(found->to_return);
 
         std::set_union(std::begin(instr_copy), std::end(instr_copy), std::begin(rq_it->instr_depend_on_me), std::end(rq_it->instr_depend_on_me),
-<<<<<<< HEAD
-            std::back_inserter(found->instr_depend_on_me), [](ooo_model_instr& x, ooo_model_instr& y) { return x.instr_id < y.instr_id; });
-        std::set_union(std::begin(ret_copy), std::end(ret_copy), std::begin(rq_it->to_return), std::end(rq_it->to_return), std::back_inserter(found->to_return));
-=======
                        std::back_inserter(found->instr_depend_on_me), [](ooo_model_instr& x, ooo_model_instr& y) { return x.instr_id < y.instr_id; });
         std::set_union(std::begin(ret_copy), std::end(ret_copy), std::begin(rq_it->to_return), std::end(rq_it->to_return),
                        std::back_inserter(found->to_return));
->>>>>>> fb7b115a
 
         *rq_it = {};
       } else {
