--- conflicted
+++ resolved
@@ -17,41 +17,12 @@
 extern VirtualMemory vmem;
 extern uint8_t  warmup_complete[NUM_CPUS];
 
-<<<<<<< HEAD
-class min_fill_index
-{
-    public:
-    bool operator() (PACKET lhs, PACKET rhs)
-    {
-        return !rhs.returned || (lhs.returned && lhs.event_cycle < rhs.event_cycle);
-    }
-};
-
-template <typename T>
-struct eq_full_addr
-{
-    using argument_type = T;
-    const decltype(argument_type::address) val;
-    eq_full_addr(decltype(argument_type::address) val) : val(val) {}
-    bool operator()(const argument_type &test)
-    {
-        is_valid<argument_type> validtest;
-        return validtest(test) && test.full_addr == val;
-    }
-};
-
-=======
->>>>>>> 179fcc5c
 void CACHE::handle_fill()
 {
     while (writes_available_this_cycle > 0)
     {
         auto fill_mshr = MSHR.begin();
-<<<<<<< HEAD
         if (!fill_mshr->returned || fill_mshr->event_cycle > current_cycle)
-=======
-        if (!fill_mshr->returned || fill_mshr->event_cycle > current_core_cycle[fill_mshr->cpu])
->>>>>>> 179fcc5c
             return;
 
         // find victim
@@ -292,38 +263,8 @@
             auto it = std::find_if_not(MSHR.begin(), MSHR.end(), is_valid<PACKET>());
             assert(it != std::end(MSHR));
             *it = handle_pkt;
-<<<<<<< HEAD
+            it->returned = false;
             it->cycle_enqueued = current_cycle;
-        }
-
-        // Send to the lower level
-        if (cache_type != IS_STLB)
-        {
-            if (handle_pkt.fill_level <= fill_level)
-                handle_pkt.to_return = {this};
-            else
-                handle_pkt.to_return.clear();
-
-            if (!is_read)
-                lower_level->add_pq(&handle_pkt);
-            else
-                lower_level->add_rq(&handle_pkt);
-
-            DP (if (warmup_complete[handle_pkt.cpu]) {
-                    std::cout << "[" << NAME << "_MSHR] " <<  __func__ << " instr_id: " << handle_pkt.instr_id;
-                    std::cout << " address: " << std::hex << handle_pkt.address << " full_addr: " << handle_pkt.full_addr;
-                    std::cout << " data: " << handle_pkt.data << std::dec;
-                    std::cout << " event: " << handle_pkt.event_cycle << " current: " << current_cycle << std::endl; });
-        }
-        else
-        {
-            // TODO: need to differentiate page table walk and actual swap
-            handle_pkt.data = vmem.va_to_pa(handle_pkt.cpu, handle_pkt.full_addr) >> LOG2_PAGE_SIZE;
-            return_data(&handle_pkt);
-        }
-=======
-            it->returned = false;
-            it->cycle_enqueued = current_core_cycle[handle_pkt.cpu];
         }
 
         if (handle_pkt.fill_level <= fill_level)
@@ -335,7 +276,6 @@
             lower_level->add_pq(&handle_pkt);
         else
             lower_level->add_rq(&handle_pkt);
->>>>>>> 179fcc5c
     }
 
     // update prefetcher on load instructions and prefetches from upper levels
@@ -407,17 +347,8 @@
         if (handle_pkt.type == WRITEBACK || (handle_pkt.type == RFO && cache_type == IS_L1D))
 		{
             fill_block.dirty = 1;
-<<<<<<< HEAD
-
-        DP (if (warmup_complete[handle_pkt.cpu]) {
-                std::cout << "[" << NAME << "_MSHR] " <<  __func__ << " instr_id: " << handle_pkt.instr_id;
-                std::cout << " address: " << std::hex << handle_pkt.address << " full_addr: " << handle_pkt.full_addr;
-                std::cout << " data: " << handle_pkt.data << std::dec;
-                std::cout << " event: " << handle_pkt.event_cycle << " current: " << current_cycle << std::endl; });
-=======
 			assert(cache_type != IS_ITLB || cache_type != IS_DTLB || cache_type != IS_STLB);
 		}
->>>>>>> 179fcc5c
     }
 
     if(warmup_complete[handle_pkt.cpu] && (handle_pkt.cycle_enqueued != 0))
@@ -805,13 +736,7 @@
     mshr_entry->returned = true;
     mshr_entry->data = packet->data;
     mshr_entry->pf_metadata = packet->pf_metadata;
-<<<<<<< HEAD
-
-    // ADD LATENCY
     mshr_entry->event_cycle = current_cycle + (warmup_complete[cpu] ? FILL_LATENCY : 0);
-=======
-    mshr_entry->event_cycle = current_core_cycle[packet->cpu] + (warmup_complete[cpu] ? FILL_LATENCY : 0);
->>>>>>> 179fcc5c
 
     DP (if (warmup_complete[packet->cpu]) {
             std::cout << "[" << NAME << "_MSHR] " <<  __func__ << " instr_id: " << mshr_entry->instr_id;
