#include "cache.h"

#include <algorithm>
#include <iomanip>
#include <iterator>
#include <numeric>

#include "champsim.h"
#include "champsim_constants.h"
#include "util.h"
#include "vmem.h"

#ifndef SANITY_CHECK
#define NDEBUG
#endif

extern VirtualMemory vmem;
extern uint8_t  warmup_complete[NUM_CPUS];

void CACHE::handle_fill()
{
    while (writes_available_this_cycle > 0)
    {
        auto fill_mshr = MSHR.begin();
        if (fill_mshr == std::end(MSHR) || fill_mshr->event_cycle > current_cycle)
            return;

        // find victim
        uint32_t set = get_set(fill_mshr->address);

        auto set_begin = std::next(std::begin(block), set*NUM_WAY);
        auto set_end   = std::next(set_begin, NUM_WAY);
        auto first_inv = std::find_if_not(set_begin, set_end, is_valid<BLOCK>());
        uint32_t way = std::distance(set_begin, first_inv);
        if (way == NUM_WAY)
            way = impl_replacement_find_victim(fill_mshr->cpu, fill_mshr->instr_id, set, &block.data()[set*NUM_WAY], fill_mshr->ip, fill_mshr->address, fill_mshr->type);

        bool success = filllike_miss(set, way, *fill_mshr);
        if (!success)
            return;

        if (way != NUM_WAY)
        {
            // update processed packets
            fill_mshr->data = block[set*NUM_WAY + way].data;

            for (auto ret : fill_mshr->to_return)
                ret->return_data(&(*fill_mshr));
        }

        MSHR.erase(fill_mshr);
        writes_available_this_cycle--;
    }
}

void CACHE::handle_writeback()
{
    while (writes_available_this_cycle > 0)
    {
        if (!WQ.has_ready())
            return;

        // handle the oldest entry
        PACKET &handle_pkt = WQ.front();

        // access cache
        uint32_t set = get_set(handle_pkt.address);
        uint32_t way = get_way(handle_pkt.address, set);

        BLOCK &fill_block = block[set*NUM_WAY + way];

        if (way < NUM_WAY) // HIT
        {
            impl_replacement_update_state(handle_pkt.cpu, set, way, fill_block.address, handle_pkt.ip, 0, handle_pkt.type, 1);

            // COLLECT STATS
            sim_stats.back().hits[handle_pkt.cpu][handle_pkt.type]++;

            // mark dirty
            fill_block.dirty = 1;
        }
        else // MISS
        {
            bool success;
            if (handle_pkt.type == RFO && handle_pkt.to_return.empty()) {
                success = readlike_miss(handle_pkt);
            }
            else {
                // find victim
                auto set_begin = std::next(std::begin(block), set*NUM_WAY);
                auto set_end   = std::next(set_begin, NUM_WAY);
                auto first_inv = std::find_if_not(set_begin, set_end, is_valid<BLOCK>());
                way = std::distance(set_begin, first_inv);
                if (way == NUM_WAY)
                    way = impl_replacement_find_victim(handle_pkt.cpu, handle_pkt.instr_id, set, &block.data()[set*NUM_WAY], handle_pkt.ip, handle_pkt.address, handle_pkt.type);

                success = filllike_miss(set, way, handle_pkt);
            }

            if (!success)
                return;
        }

        // remove this entry from WQ
        writes_available_this_cycle--;
        WQ.pop_front();
    }
}

void CACHE::handle_read()
{
    while (reads_available_this_cycle > 0) {

        if (!RQ.has_ready())
            return;

        // handle the oldest entry
        PACKET &handle_pkt = RQ.front();

        // A (hopefully temporary) hack to know whether to send the evicted paddr or vaddr to the prefetcher
        ever_seen_data |= (handle_pkt.v_address != handle_pkt.ip);

        uint32_t set = get_set(handle_pkt.address);
        uint32_t way = get_way(handle_pkt.address, set);

        if (way < NUM_WAY) // HIT
        {
            readlike_hit(set, way, handle_pkt);
        }
        else {
            bool success = readlike_miss(handle_pkt);
            if (!success)
                return;
        }

        // remove this entry from RQ
        RQ.pop_front();
        reads_available_this_cycle--;
    }
}

void CACHE::handle_prefetch()
{
    while (reads_available_this_cycle > 0)
    {
        if (!PQ.has_ready())
            return;

        // handle the oldest entry
        PACKET &handle_pkt = PQ.front();

        uint32_t set = get_set(handle_pkt.address);
        uint32_t way = get_way(handle_pkt.address, set);

        if (way < NUM_WAY) // HIT
        {
            readlike_hit(set, way, handle_pkt);
        }
        else {
            bool success = readlike_miss(handle_pkt);
            if (!success)
                return;
        }

        // remove this entry from PQ
        PQ.pop_front();
        reads_available_this_cycle--;
    }
}

void CACHE::readlike_hit(std::size_t set, std::size_t way, PACKET &handle_pkt)
{
    DP ( if (warmup_complete[handle_pkt.cpu]) {
            std::cout << "[" << NAME << "] " << __func__ << " hit";
            std::cout << " instr_id: " << handle_pkt.instr_id << " address: " << std::hex << (handle_pkt.address >> OFFSET_BITS);
            std::cout << " full_addr: " << handle_pkt.address;
            std::cout << " full_v_addr: " << handle_pkt.v_address << std::dec;
            std::cout << " type: " << +handle_pkt.type;
            std::cout << " cycle: " << current_cycle << std::endl; });

    BLOCK &hit_block = block[set*NUM_WAY + way];

    handle_pkt.data = hit_block.data;

    // update prefetcher on load instruction
    if (should_activate_prefetcher(handle_pkt.type) && handle_pkt.pf_origin_level < fill_level)
    {
        cpu = handle_pkt.cpu;
        uint64_t pf_base_addr = (virtual_prefetch ? handle_pkt.v_address : handle_pkt.address) & ~bitmask(match_offset_bits ? 0 : OFFSET_BITS);
        handle_pkt.pf_metadata = impl_prefetcher_cache_operate(pf_base_addr, handle_pkt.ip, 1, handle_pkt.type, handle_pkt.pf_metadata);
    }

    // update replacement policy
    impl_replacement_update_state(handle_pkt.cpu, set, way, hit_block.address, handle_pkt.ip, 0, handle_pkt.type, 1);

    // COLLECT STATS
    sim_hit[handle_pkt.cpu][handle_pkt.type]++;

    for (auto ret : handle_pkt.to_return)
        ret->return_data(&handle_pkt);

    // update prefetch stats and reset prefetch bit
    if (hit_block.prefetch) {
        sim_stats.back().pf_useful++;
        hit_block.prefetch = 0;
    }
}

bool CACHE::readlike_miss(PACKET &handle_pkt)
{
    DP ( if (warmup_complete[handle_pkt.cpu]) {
            std::cout << "[" << NAME << "] " << __func__  << " miss";
            std::cout << " instr_id: " << handle_pkt.instr_id << " address: " << std::hex << (handle_pkt.address >> OFFSET_BITS);
            std::cout << " full_addr: " << handle_pkt.address;
            std::cout << " full_v_addr: " << handle_pkt.v_address << std::dec;
            std::cout << " type: " << +handle_pkt.type;
            std::cout << " cycle: " << current_cycle << std::endl; });

    // check mshr
    auto mshr_entry = std::find_if(MSHR.begin(), MSHR.end(), eq_addr<PACKET>(handle_pkt.address, OFFSET_BITS));
    bool mshr_full = (MSHR.size() == MSHR_SIZE);

    if (mshr_entry != MSHR.end()) // miss already inflight
    {
        // update fill location
        mshr_entry->fill_level = std::min(mshr_entry->fill_level, handle_pkt.fill_level);

        packet_dep_merge(mshr_entry->lq_index_depend_on_me, handle_pkt.lq_index_depend_on_me);
        packet_dep_merge(mshr_entry->sq_index_depend_on_me, handle_pkt.sq_index_depend_on_me);
        packet_dep_merge(mshr_entry->instr_depend_on_me, handle_pkt.instr_depend_on_me);
        packet_dep_merge(mshr_entry->to_return, handle_pkt.to_return);

        if (mshr_entry->type == PREFETCH && handle_pkt.type != PREFETCH)
        {
            // Mark the prefetch as useful
            if (mshr_entry->pf_origin_level == fill_level)
                sim_stats.back().pf_useful++;

            uint64_t prior_event_cycle = mshr_entry->event_cycle;
            *mshr_entry = handle_pkt;

            // in case request is already returned, we should keep event_cycle
            mshr_entry->event_cycle = prior_event_cycle;
        }
    }
    else
    {
        if (mshr_full) // not enough MSHR resource
            return false; // TODO should we allow prefetches anyway if they will not be filled to this level?

        bool is_read = prefetch_as_load || (handle_pkt.type != PREFETCH);

        // check to make sure the lower level queue has room for this read miss
        int queue_type = (is_read) ? 1 : 3;
        if (lower_level->get_occupancy(queue_type, handle_pkt.address) == lower_level->get_size(queue_type, handle_pkt.address))
            return false;

        // Allocate an MSHR
        if (handle_pkt.fill_level <= fill_level)
        {
            auto it = MSHR.insert(std::end(MSHR), handle_pkt);
            it->cycle_enqueued = current_cycle;
            it->event_cycle = std::numeric_limits<uint64_t>::max();
        }

        if (handle_pkt.fill_level <= fill_level)
            handle_pkt.to_return = {this};
        else
            handle_pkt.to_return.clear();

        if (!is_read)
            lower_level->add_pq(&handle_pkt);
        else
            lower_level->add_rq(&handle_pkt);
    }

    // update prefetcher on load instructions and prefetches from upper levels
    if (should_activate_prefetcher(handle_pkt.type) && handle_pkt.pf_origin_level < fill_level)
    {
        cpu = handle_pkt.cpu;
        uint64_t pf_base_addr = (virtual_prefetch ? handle_pkt.v_address : handle_pkt.address) & ~bitmask(match_offset_bits ? 0 : OFFSET_BITS);
        handle_pkt.pf_metadata = impl_prefetcher_cache_operate(pf_base_addr, handle_pkt.ip, 1, handle_pkt.type, handle_pkt.pf_metadata);
    }

    return true;
}

bool CACHE::filllike_miss(std::size_t set, std::size_t way, PACKET &handle_pkt)
{
    DP ( if (warmup_complete[handle_pkt.cpu]) {
            std::cout << "[" << NAME << "] " << __func__ << " miss";
            std::cout << " instr_id: " << handle_pkt.instr_id << " address: " << std::hex << (handle_pkt.address >> OFFSET_BITS);
            std::cout << " full_addr: " << handle_pkt.address;
            std::cout << " full_v_addr: " << handle_pkt.v_address << std::dec;
            std::cout << " type: " << +handle_pkt.type;
            std::cout << " cycle: " << current_cycle << std::endl; });

    bool bypass = (way == NUM_WAY);
#ifndef LLC_BYPASS
    assert(!bypass);
#endif
    assert(handle_pkt.type != WRITEBACK || !bypass);

    BLOCK &fill_block = block[set*NUM_WAY + way];
    bool evicting_dirty = !bypass && (lower_level != NULL) && fill_block.dirty;
    uint64_t evicting_address = 0;

    if (!bypass)
    {
        if (evicting_dirty) {
            PACKET writeback_packet;

            writeback_packet.fill_level = lower_level->fill_level;
            writeback_packet.cpu = handle_pkt.cpu;
            writeback_packet.address = fill_block.address;
            writeback_packet.data = fill_block.data;
            writeback_packet.instr_id = handle_pkt.instr_id;
            writeback_packet.ip = 0;
            writeback_packet.type = WRITEBACK;

            auto result = lower_level->add_wq(&writeback_packet);
            if (result == -2)
                return false;
        }

        if (ever_seen_data)
            evicting_address = fill_block.address & ~bitmask(match_offset_bits ? 0 : OFFSET_BITS);
        else
            evicting_address = fill_block.v_address & ~bitmask(match_offset_bits ? 0 : OFFSET_BITS);

        if (fill_block.prefetch)
            sim_stats.back().pf_useless++;

        if (handle_pkt.type == PREFETCH)
            sim_stats.back().pf_fill++;

        fill_block.valid = true;
        fill_block.prefetch = (handle_pkt.type == PREFETCH && handle_pkt.pf_origin_level == fill_level);
        fill_block.dirty = (handle_pkt.type == WRITEBACK || (handle_pkt.type == RFO && handle_pkt.to_return.empty()));
        fill_block.address = handle_pkt.address;
        fill_block.v_address = handle_pkt.v_address;
        fill_block.data = handle_pkt.data;
        fill_block.ip = handle_pkt.ip;
        fill_block.cpu = handle_pkt.cpu;
        fill_block.instr_id = handle_pkt.instr_id;
    }

    if(warmup_complete[handle_pkt.cpu] && (handle_pkt.cycle_enqueued != 0))
        sim_stats.back().total_miss_latency += current_cycle - handle_pkt.cycle_enqueued;

    // update prefetcher
    cpu = handle_pkt.cpu;
    handle_pkt.pf_metadata = impl_prefetcher_cache_fill((virtual_prefetch ? handle_pkt.v_address : handle_pkt.address) & ~bitmask(match_offset_bits ? 0 : OFFSET_BITS), set, way, handle_pkt.type == PREFETCH, evicting_address, handle_pkt.pf_metadata);

    // update replacement policy
    impl_replacement_update_state(handle_pkt.cpu, set, way, handle_pkt.address, handle_pkt.ip, 0, handle_pkt.type, 0);

    // COLLECT STATS
    sim_stats.back().misses[handle_pkt.cpu][handle_pkt.type]++;

    return true;
}

void CACHE::operate()
{
    operate_writes();
    operate_reads();

    impl_prefetcher_cycle_operate();
}

void CACHE::operate_writes()
{
    // perform all writes
    writes_available_this_cycle = MAX_WRITE;
    handle_fill();
    handle_writeback();

    WQ.operate();
}

void CACHE::operate_reads()
{
    // perform all reads
    reads_available_this_cycle = MAX_READ;
    handle_read();
    va_translate_prefetches();
    handle_prefetch();

    RQ.operate();
    PQ.operate();
    VAPQ.operate();
}

uint32_t CACHE::get_set(uint64_t address)
{
    return ((address >> OFFSET_BITS) & bitmask(lg2(NUM_SET)));
}

uint32_t CACHE::get_way(uint64_t address, uint32_t set)
{
    auto begin = std::next(block.begin(), set*NUM_WAY);
    auto end   = std::next(begin, NUM_WAY);
    return std::distance(begin, std::find_if(begin, end, eq_addr<BLOCK>(address, OFFSET_BITS)));
}

int CACHE::invalidate_entry(uint64_t inval_addr)
{
    uint32_t set = get_set(inval_addr);
    uint32_t way = get_way(inval_addr, set);

    if (way < NUM_WAY)
        block[set*NUM_WAY + way].valid = 0;

    return way;
}

int CACHE::add_rq(PACKET *packet)
{
    assert(packet->address != 0);
    sim_stats.back().RQ_ACCESS++;

    DP ( if (warmup_complete[packet->cpu]) {
            std::cout << "[" << NAME << "_RQ] " <<  __func__ << " instr_id: " << packet->instr_id << " address: " << std::hex << (packet->address >> OFFSET_BITS);
            std::cout << " full_addr: " << packet->address << " v_address: " << packet->v_address << std::dec << " type: " << +packet->type << " occupancy: " << RQ.occupancy(); })

    // check for the latest writebacks in the write queue
    champsim::delay_queue<PACKET>::iterator found_wq = std::find_if(WQ.begin(), WQ.end(), eq_addr<PACKET>(packet->address, match_offset_bits ? 0 : OFFSET_BITS));

    if (found_wq != WQ.end()) {

        DP( if (warmup_complete[packet->cpu]) std::cout << " MERGED_WQ" << std::endl; )

        packet->data = found_wq->data;
        for (auto ret : packet->to_return)
            ret->return_data(packet);

        sim_stats.back().WQ_FORWARD++;
        return -1;
    }

    // check for duplicates in the read queue
    auto found_rq = std::find_if(RQ.begin(), RQ.end(), eq_addr<PACKET>(packet->address, OFFSET_BITS));
    if (found_rq != RQ.end()) {

        DP( if (warmup_complete[packet->cpu]) std::cout << " MERGED_RQ" << std::endl; )

        packet_dep_merge(found_rq->lq_index_depend_on_me, packet->lq_index_depend_on_me);
        packet_dep_merge(found_rq->sq_index_depend_on_me, packet->sq_index_depend_on_me);
        packet_dep_merge(found_rq->instr_depend_on_me, packet->instr_depend_on_me);
        packet_dep_merge(found_rq->to_return, packet->to_return);

        sim_stats.back().RQ_MERGED++;

        return 0; // merged index
    }

    // check occupancy
    if (RQ.full()) {
        sim_stats.back().RQ_FULL++;

        DP( if (warmup_complete[packet->cpu]) std::cout << " FULL" << std::endl; )

        return -2; // cannot handle this request
    }

    // if there is no duplicate, add it to RQ
    if (warmup_complete[cpu])
        RQ.push_back(*packet);
    else
        RQ.push_back_ready(*packet);

    DP( if (warmup_complete[packet->cpu]) std::cout << " ADDED" << std::endl; )

    sim_stats.back().RQ_TO_CACHE++;
    return RQ.occupancy();
}

int CACHE::add_wq(PACKET *packet)
{
    sim_stats.back().WQ_ACCESS++;

    DP ( if (warmup_complete[packet->cpu]) {
            std::cout << "[" << NAME << "_WQ] " <<  __func__ << " instr_id: " << packet->instr_id << " address: " << std::hex << (packet->address >> OFFSET_BITS);
            std::cout << " full_addr: " << packet->address << " v_address: " << packet->v_address << std::dec << " type: " << +packet->type << " occupancy: " << RQ.occupancy(); })

    // check for duplicates in the write queue
    champsim::delay_queue<PACKET>::iterator found_wq = std::find_if(WQ.begin(), WQ.end(), eq_addr<PACKET>(packet->address, match_offset_bits ? 0 : OFFSET_BITS));

    if (found_wq != WQ.end()) {

<<<<<<< HEAD
        sim_stats.back().WQ_MERGED++;
=======
        DP( if (warmup_complete[packet->cpu]) std::cout << " MERGED" << std::endl; )

        WQ_MERGED++;
>>>>>>> d79000bd
        return 0; // merged index
    }

    // Check for room in the queue
    if (WQ.full())
    {
<<<<<<< HEAD
        ++sim_stats.back().WQ_FULL;
=======
        DP( if (warmup_complete[packet->cpu]) std::cout << " FULL" << std::endl; )

        ++WQ_FULL;
>>>>>>> d79000bd
        return -2;
    }

    // if there is no duplicate, add it to the write queue
    if (warmup_complete[cpu])
        WQ.push_back(*packet);
    else
        WQ.push_back_ready(*packet);

    DP( if (warmup_complete[packet->cpu]) std::cout << " ADDED" << std::endl; )

    sim_stats.back().WQ_TO_CACHE++;
    sim_stats.back().WQ_ACCESS++;

    return WQ.occupancy();
}

int CACHE::prefetch_line(uint64_t ip, uint64_t base_addr, uint64_t pf_addr, bool fill_this_level, uint32_t prefetch_metadata)
{
    sim_stats.back().pf_requested++;

    PACKET pf_packet;
    pf_packet.fill_level = (fill_this_level ? fill_level : lower_level->fill_level);
    pf_packet.pf_origin_level = fill_level;
    pf_packet.pf_metadata = prefetch_metadata;
    pf_packet.cpu = cpu;
    pf_packet.v_address = virtual_prefetch ? pf_addr : 0;
    pf_packet.address = pf_addr;
    pf_packet.ip = ip;
    pf_packet.type = PREFETCH;

    if (virtual_prefetch)
    {
        if (!VAPQ.full())
        {
            VAPQ.push_back(pf_packet);
            return 1;
        }
    }
    else
    {
        int result = add_pq(&pf_packet);
        if (result != -2)
        {
            if (result > 0)
                sim_stats.back().pf_issued++;
            return 1;
        }
    }

    return 0;
}

int CACHE::kpc_prefetch_line(uint64_t base_addr, uint64_t pf_addr, bool fill_this_level, int delta, int depth, int signature, int confidence, uint32_t prefetch_metadata)
{
    if (!PQ.full()) {
        if ((base_addr>>LOG2_PAGE_SIZE) == (pf_addr>>LOG2_PAGE_SIZE)) {
            
            PACKET pf_packet;
            pf_packet.fill_level = (fill_this_level ? fill_level : lower_level->fill_level);
	    pf_packet.pf_origin_level = fill_level;
	    pf_packet.pf_metadata = prefetch_metadata;
            pf_packet.cpu = cpu;
            //pf_packet.data_index = LQ.entry[lq_index].data_index;
            //pf_packet.lq_index = lq_index;
            pf_packet.address = pf_addr;
            pf_packet.v_address = 0;
            //pf_packet.instr_id = LQ.entry[lq_index].instr_id;
            pf_packet.ip = 0;
            pf_packet.type = PREFETCH;
            //pf_packet.delta = delta;
            //pf_packet.depth = depth;
            //pf_packet.signature = signature;
            //pf_packet.confidence = confidence;

            int result = add_pq(&pf_packet);

            if (result > 0)
                sim_stats.back().pf_issued++;

            return 1;
        }
    }

    return 0;
}

void CACHE::va_translate_prefetches()
{
    // TEMPORARY SOLUTION: mark prefetches as translated after a fixed latency
    if (VAPQ.has_ready())
    {
        VAPQ.front().address = vmem.va_to_pa(cpu, VAPQ.front().v_address).first;

        // move the translated prefetch over to the regular PQ
        int result = add_pq(&VAPQ.front());

        // remove the prefetch from the VAPQ
        if (result != -2)
            VAPQ.pop_front();

        if (result > 0)
            sim_stats.back().pf_issued++;
    }
}

int CACHE::add_pq(PACKET *packet)
{
    assert(packet->address != 0);
    sim_stats.back().PQ_ACCESS++;

    DP ( if (warmup_complete[packet->cpu]) {
            std::cout << "[" << NAME << "_WQ] " <<  __func__ << " instr_id: " << packet->instr_id << " address: " << std::hex << (packet->address >> OFFSET_BITS);
            std::cout << " full_addr: " << packet->address << " v_address: " << packet->v_address << std::dec << " type: " << +packet->type << " occupancy: " << RQ.occupancy(); })

    // check for the latest wirtebacks in the write queue
    champsim::delay_queue<PACKET>::iterator found_wq = std::find_if(WQ.begin(), WQ.end(), eq_addr<PACKET>(packet->address, match_offset_bits ? 0 : OFFSET_BITS));

    if (found_wq != WQ.end()) {

        DP( if (warmup_complete[packet->cpu]) std::cout << " MERGED_WQ" << std::endl; )

        packet->data = found_wq->data;
        for (auto ret : packet->to_return)
            ret->return_data(packet);

        sim_stats.back().WQ_FORWARD++;
        return -1;
    }

    // check for duplicates in the PQ
    auto found = std::find_if(PQ.begin(), PQ.end(), eq_addr<PACKET>(packet->address, OFFSET_BITS));
    if (found != PQ.end())
    {
        DP( if (warmup_complete[packet->cpu]) std::cout << " MERGED_PQ" << std::endl; )

        found->fill_level = std::min(found->fill_level, packet->fill_level);
        packet_dep_merge(found->to_return, packet->to_return);

        sim_stats.back().PQ_MERGED++;
        return 0;
    }

    // check occupancy
    if (PQ.full()) {
<<<<<<< HEAD
        sim_stats.back().PQ_FULL++;
=======
>>>>>>> d79000bd

        DP( if (warmup_complete[packet->cpu]) std::cout << " FULL" << std::endl; )

        PQ_FULL++;
        return -2; // cannot handle this request
    }

    // if there is no duplicate, add it to PQ
    if (warmup_complete[cpu])
        PQ.push_back(*packet);
    else
        PQ.push_back_ready(*packet);

    DP( if (warmup_complete[packet->cpu]) std::cout << " ADDED" << std::endl; )

    sim_stats.back().PQ_TO_CACHE++;
    return PQ.occupancy();
}

void CACHE::return_data(PACKET *packet)
{
    // check MSHR information
    auto mshr_entry = std::find_if(MSHR.begin(), MSHR.end(), eq_addr<PACKET>(packet->address, OFFSET_BITS));
    auto first_unreturned = std::find_if(MSHR.begin(), MSHR.end(), [](auto x){ return x.event_cycle == std::numeric_limits<uint64_t>::max(); });

    // sanity check
    if (mshr_entry == MSHR.end()) {
        std::cerr << "[" << NAME << "_MSHR] " << __func__ << " instr_id: " << packet->instr_id << " cannot find a matching entry!";
        std::cerr << " address: " << std::hex << packet->address;
        std::cerr << " v_address: " << packet->v_address;
        std::cerr << " address: " << (packet->address >> OFFSET_BITS) << std::dec;
        std::cerr << " event: " << packet->event_cycle << " current: " << current_cycle << std::endl;
        assert(0);
    }

    // MSHR holds the most updated information about this request
    // no need to do memcpy
    mshr_entry->data = packet->data;
    mshr_entry->pf_metadata = packet->pf_metadata;
    mshr_entry->event_cycle = current_cycle + (warmup_complete[cpu] ? FILL_LATENCY : 0);

    DP (if (warmup_complete[packet->cpu]) {
            std::cout << "[" << NAME << "_MSHR] " <<  __func__ << " instr_id: " << mshr_entry->instr_id;
            std::cout << " address: " << std::hex << (mshr_entry->address >> OFFSET_BITS) << " full_addr: " << mshr_entry->address;
            std::cout << " data: " << mshr_entry->data << std::dec;
            std::cout << " index: " << std::distance(MSHR.begin(), mshr_entry) << " occupancy: " << get_occupancy(0,0);
            std::cout << " event: " << mshr_entry->event_cycle << " current: " << current_cycle << std::endl; });

    // Order this entry after previously-returned entries, but before non-returned entries
    std::iter_swap(mshr_entry, first_unreturned);
}

uint32_t CACHE::get_occupancy(uint8_t queue_type, uint64_t address)
{
    if (queue_type == 0)
        return std::count_if(MSHR.begin(), MSHR.end(), is_valid<PACKET>());
    else if (queue_type == 1)
        return RQ.occupancy();
    else if (queue_type == 2)
        return WQ.occupancy();
    else if (queue_type == 3)
        return PQ.occupancy();

    return 0;
}

uint32_t CACHE::get_size(uint8_t queue_type, uint64_t address)
{
    if (queue_type == 0)
        return MSHR_SIZE;
    else if (queue_type == 1)
        return RQ.size();
    else if (queue_type == 2)
        return WQ.size();
    else if (queue_type == 3)
        return PQ.size();

    return 0;
}

<<<<<<< HEAD
void CACHE::begin_phase()
{
    roi_stats.emplace_back();
    sim_stats.emplace_back();
}

void CACHE::end_phase(unsigned cpu)
{
    roi_stats.back().hits[cpu] = sim_stats.back().hits[cpu];
    roi_stats.back().misses[cpu] = sim_stats.back().misses[cpu];

    roi_stats.back().pf_requested = sim_stats.back().pf_requested;
    roi_stats.back().pf_issued = sim_stats.back().pf_issued;
    roi_stats.back().pf_useful = sim_stats.back().pf_useful;
    roi_stats.back().pf_useless = sim_stats.back().pf_useless;
    roi_stats.back().pf_fill = sim_stats.back().pf_fill;

    roi_stats.back().RQ_ACCESS = sim_stats.back().RQ_ACCESS;
    roi_stats.back().RQ_MERGED = sim_stats.back().RQ_MERGED;
    roi_stats.back().RQ_FULL = sim_stats.back().RQ_FULL;
    roi_stats.back().RQ_TO_CACHE = sim_stats.back().RQ_TO_CACHE;

    roi_stats.back().PQ_ACCESS = sim_stats.back().PQ_ACCESS;
    roi_stats.back().PQ_MERGED = sim_stats.back().PQ_MERGED;
    roi_stats.back().PQ_FULL = sim_stats.back().PQ_FULL;
    roi_stats.back().PQ_TO_CACHE = sim_stats.back().PQ_TO_CACHE;

    roi_stats.back().WQ_ACCESS = sim_stats.back().WQ_ACCESS;
    roi_stats.back().WQ_MERGED = sim_stats.back().WQ_MERGED;
    roi_stats.back().WQ_FULL = sim_stats.back().WQ_FULL;
    roi_stats.back().WQ_TO_CACHE = sim_stats.back().WQ_TO_CACHE;
    roi_stats.back().WQ_FORWARD = sim_stats.back().WQ_FORWARD;

    roi_stats.back().total_miss_latency = sim_stats.back().total_miss_latency;
}

void print_cache_stats(std::string name, uint32_t cpu, CACHE::stats_type stats)
{
    uint64_t TOTAL_HIT = std::accumulate(std::begin(stats.hits.at(cpu)), std::end(stats.hits[cpu]), 0ull),
             TOTAL_MISS = std::accumulate(std::begin(stats.hits.at(cpu)), std::end(stats.hits[cpu]), 0ull);

    std::cout << name << " TOTAL     ";
    std::cout << "ACCESS: " << std::setw(10) << TOTAL_HIT + TOTAL_MISS << "  ";
    std::cout << "HIT: "    << std::setw(10) << TOTAL_HIT << "  ";
    std::cout << "MISS: "   << std::setw(10) << TOTAL_MISS << std::endl;

    std::cout << name << " LOAD      ";
    std::cout << "ACCESS: " << std::setw(10) << stats.hits[cpu][LOAD] + stats.misses[cpu][LOAD] << "  ";
    std::cout << "HIT: "    << std::setw(10) << stats.hits[cpu][LOAD] << "  ";
    std::cout << "MISS: "   << std::setw(10) << stats.misses[cpu][LOAD] << std::endl;

    std::cout << name << " RFO       ";
    std::cout << "ACCESS: " << std::setw(10) << stats.hits[cpu][RFO] + stats.misses[cpu][RFO] << "  ";
    std::cout << "HIT: "    << std::setw(10) << stats.hits[cpu][RFO] << "  ";
    std::cout << "MISS: "   << std::setw(10) << stats.misses[cpu][RFO] << std::endl;

    std::cout << name << " PREFETCH  ";
    std::cout << "ACCESS: " << std::setw(10) << stats.hits[cpu][PREFETCH] + stats.misses[cpu][PREFETCH] << "  ";
    std::cout << "HIT: "    << std::setw(10) << stats.hits[cpu][PREFETCH] << "  ";
    std::cout << "MISS: "   << std::setw(10) << stats.misses[cpu][PREFETCH] << std::endl;

    std::cout << name << " WRITEBACK ";
    std::cout << "ACCESS: " << std::setw(10) << stats.hits[cpu][WRITEBACK] + stats.misses[cpu][WRITEBACK] << "  ";
    std::cout << "HIT: "    << std::setw(10) << stats.hits[cpu][WRITEBACK] << "  ";
    std::cout << "MISS: "   << std::setw(10) << stats.misses[cpu][WRITEBACK] << std::endl;

    std::cout << name << " TRANSLATION ";
    std::cout << "ACCESS: " << std::setw(10) << stats.hits[cpu][TRANSLATION] + stats.misses[cpu][TRANSLATION] << "  ";
    std::cout << "HIT: "    << std::setw(10) << stats.hits[cpu][TRANSLATION] << "  ";
    std::cout << "MISS: "   << std::setw(10) << stats.misses[cpu][TRANSLATION] << std::endl;

    std::cout << name << " PREFETCH  ";
    std::cout << "REQUESTED: " << std::setw(10) << stats.pf_requested << "  ";
    std::cout << "ISSUED: " << std::setw(10) << stats.pf_issued << "  ";
    std::cout << "USEFUL: " << std::setw(10) << stats.pf_useful << "  ";
    std::cout << "USELESS: " << std::setw(10) << stats.pf_useless << std::endl;

    std::cout << name << " AVERAGE MISS LATENCY: " << (1.0*(stats.total_miss_latency))/TOTAL_MISS << " cycles" << std::endl;
    //std::cout << " AVERAGE MISS LATENCY: " << (stats.total_miss_latency)/TOTAL_MISS << " cycles " << stats.total_miss_latency << "/" << TOTAL_MISS<< std::endl;
}

void CACHE::print_roi_stats()
{
    for (auto i = 0; i < NUM_CPUS; ++i)
        print_cache_stats(NAME, i, roi_stats.back());
}

void CACHE::print_phase_stats()
{
    for (auto i = 0; i < NUM_CPUS; ++i)
        print_cache_stats(NAME, i, sim_stats.back());
=======
bool CACHE::should_activate_prefetcher(int type)
{
    return (1 << static_cast<int>(type)) & pref_activate_mask;
}

void CACHE::print_deadlock()
{
    if (!std::empty(MSHR))
    {
        std::cout << NAME << " MSHR Entry" << std::endl;
        std::size_t j = 0;
        for (PACKET entry : MSHR) {
            std::cout << "[" << NAME << " MSHR] entry: " << j++ << " instr_id: " << entry.instr_id;
            std::cout << " address: " << std::hex << (entry.address >> LOG2_BLOCK_SIZE) << " full_addr: " << entry.address << std::dec << " type: " << +entry.type;
            std::cout << " fill_level: " << +entry.fill_level << " event_cycle: " << entry.event_cycle << std::endl;
        }
    }
    else
    {
        std::cout << NAME << " MSHR empty" << std::endl;
    }
>>>>>>> d79000bd
}
<|MERGE_RESOLUTION|>--- conflicted
+++ resolved
@@ -194,7 +194,7 @@
     impl_replacement_update_state(handle_pkt.cpu, set, way, hit_block.address, handle_pkt.ip, 0, handle_pkt.type, 1);
 
     // COLLECT STATS
-    sim_hit[handle_pkt.cpu][handle_pkt.type]++;
+    sim_stats.back().hits[handle_pkt.cpu][handle_pkt.type]++;
 
     for (auto ret : handle_pkt.to_return)
         ret->return_data(&handle_pkt);
@@ -489,26 +489,18 @@
 
     if (found_wq != WQ.end()) {
 
-<<<<<<< HEAD
+        DP( if (warmup_complete[packet->cpu]) std::cout << " MERGED" << std::endl; )
+
         sim_stats.back().WQ_MERGED++;
-=======
-        DP( if (warmup_complete[packet->cpu]) std::cout << " MERGED" << std::endl; )
-
-        WQ_MERGED++;
->>>>>>> d79000bd
         return 0; // merged index
     }
 
     // Check for room in the queue
     if (WQ.full())
     {
-<<<<<<< HEAD
+        DP( if (warmup_complete[packet->cpu]) std::cout << " FULL" << std::endl; )
+
         ++sim_stats.back().WQ_FULL;
-=======
-        DP( if (warmup_complete[packet->cpu]) std::cout << " FULL" << std::endl; )
-
-        ++WQ_FULL;
->>>>>>> d79000bd
         return -2;
     }
 
@@ -654,14 +646,10 @@
 
     // check occupancy
     if (PQ.full()) {
-<<<<<<< HEAD
+
+        DP( if (warmup_complete[packet->cpu]) std::cout << " FULL" << std::endl; )
+
         sim_stats.back().PQ_FULL++;
-=======
->>>>>>> d79000bd
-
-        DP( if (warmup_complete[packet->cpu]) std::cout << " FULL" << std::endl; )
-
-        PQ_FULL++;
         return -2; // cannot handle this request
     }
 
@@ -738,7 +726,6 @@
     return 0;
 }
 
-<<<<<<< HEAD
 void CACHE::begin_phase()
 {
     roi_stats.emplace_back();
@@ -780,27 +767,27 @@
     uint64_t TOTAL_HIT = std::accumulate(std::begin(stats.hits.at(cpu)), std::end(stats.hits[cpu]), 0ull),
              TOTAL_MISS = std::accumulate(std::begin(stats.hits.at(cpu)), std::end(stats.hits[cpu]), 0ull);
 
-    std::cout << name << " TOTAL     ";
+    std::cout << name << " TOTAL       ";
     std::cout << "ACCESS: " << std::setw(10) << TOTAL_HIT + TOTAL_MISS << "  ";
     std::cout << "HIT: "    << std::setw(10) << TOTAL_HIT << "  ";
     std::cout << "MISS: "   << std::setw(10) << TOTAL_MISS << std::endl;
 
-    std::cout << name << " LOAD      ";
+    std::cout << name << " LOAD        ";
     std::cout << "ACCESS: " << std::setw(10) << stats.hits[cpu][LOAD] + stats.misses[cpu][LOAD] << "  ";
     std::cout << "HIT: "    << std::setw(10) << stats.hits[cpu][LOAD] << "  ";
     std::cout << "MISS: "   << std::setw(10) << stats.misses[cpu][LOAD] << std::endl;
 
-    std::cout << name << " RFO       ";
+    std::cout << name << " RFO         ";
     std::cout << "ACCESS: " << std::setw(10) << stats.hits[cpu][RFO] + stats.misses[cpu][RFO] << "  ";
     std::cout << "HIT: "    << std::setw(10) << stats.hits[cpu][RFO] << "  ";
     std::cout << "MISS: "   << std::setw(10) << stats.misses[cpu][RFO] << std::endl;
 
-    std::cout << name << " PREFETCH  ";
+    std::cout << name << " PREFETCH    ";
     std::cout << "ACCESS: " << std::setw(10) << stats.hits[cpu][PREFETCH] + stats.misses[cpu][PREFETCH] << "  ";
     std::cout << "HIT: "    << std::setw(10) << stats.hits[cpu][PREFETCH] << "  ";
     std::cout << "MISS: "   << std::setw(10) << stats.misses[cpu][PREFETCH] << std::endl;
 
-    std::cout << name << " WRITEBACK ";
+    std::cout << name << " WRITEBACK   ";
     std::cout << "ACCESS: " << std::setw(10) << stats.hits[cpu][WRITEBACK] + stats.misses[cpu][WRITEBACK] << "  ";
     std::cout << "HIT: "    << std::setw(10) << stats.hits[cpu][WRITEBACK] << "  ";
     std::cout << "MISS: "   << std::setw(10) << stats.misses[cpu][WRITEBACK] << std::endl;
@@ -822,15 +809,16 @@
 
 void CACHE::print_roi_stats()
 {
-    for (auto i = 0; i < NUM_CPUS; ++i)
+    for (std::size_t i = 0; i < NUM_CPUS; ++i)
         print_cache_stats(NAME, i, roi_stats.back());
 }
 
 void CACHE::print_phase_stats()
 {
-    for (auto i = 0; i < NUM_CPUS; ++i)
+    for (std::size_t i = 0; i < NUM_CPUS; ++i)
         print_cache_stats(NAME, i, sim_stats.back());
-=======
+}
+
 bool CACHE::should_activate_prefetcher(int type)
 {
     return (1 << static_cast<int>(type)) & pref_activate_mask;
@@ -852,5 +840,4 @@
     {
         std::cout << NAME << " MSHR empty" << std::endl;
     }
->>>>>>> d79000bd
-}
+}
