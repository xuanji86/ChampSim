#include <getopt.h>
#include <iostream>
#include <signal.h>
#include <string>
#include <vector>

#include "cache.h"
#include "champsim.h"
#include "champsim_constants.h"
#include "dram_controller.h"
#include "ooo_cpu.h"
#include "operable.h"
#include "ptw.h"

extern MEMORY_CONTROLLER DRAM;
extern std::vector<std::reference_wrapper<O3_CPU>> ooo_cpu;
extern std::vector<std::reference_wrapper<CACHE>> caches;
extern std::vector<std::reference_wrapper<PageTableWalker>> ptws;
extern std::vector<std::reference_wrapper<champsim::operable>> operables;

void init_structures();

struct phase_info {
  std::string name;
  bool is_warmup;
  uint64_t length;
};

int champsim_main(std::vector<std::reference_wrapper<O3_CPU>>& cpus, std::vector<std::reference_wrapper<champsim::operable>>& operables,
                  std::vector<phase_info>& phases, bool knob_cloudsuite, std::vector<std::string> trace_names);

void signal_handler(int signal)
{
  std::cout << "Caught signal: " << signal << std::endl;
  abort();
}

int main(int argc, char** argv)
{
  // interrupt signal hanlder
  struct sigaction sigIntHandler;
  sigIntHandler.sa_handler = signal_handler;
  sigemptyset(&sigIntHandler.sa_mask);
  sigIntHandler.sa_flags = 0;
  sigaction(SIGINT, &sigIntHandler, NULL);

  // initialize knobs
  uint8_t knob_cloudsuite = 0;
  uint64_t warmup_instructions = 1000000, simulation_instructions = 10000000;

  // check to see if knobs changed using getopt_long()
  int traces_encountered = 0;
  static struct option long_options[] = {{"warmup_instructions", required_argument, 0, 'w'},
                                         {"simulation_instructions", required_argument, 0, 'i'},
                                         {"hide_heartbeat", no_argument, 0, 'h'},
                                         {"cloudsuite", no_argument, 0, 'c'},
                                         {"traces", no_argument, &traces_encountered, 1},
                                         {0, 0, 0, 0}};

  int c;
  while ((c = getopt_long_only(argc, argv, "w:i:hc", long_options, NULL)) != -1 && !traces_encountered) {
    switch (c) {
    case 'w':
      warmup_instructions = atol(optarg);
      break;
    case 'i':
      simulation_instructions = atol(optarg);
      break;
    case 'h':
      for (O3_CPU& cpu : ooo_cpu)
        cpu.show_heartbeat = false;
      break;
    case 'c':
      knob_cloudsuite = 1;
      break;
    case 0:
      break;
    default:
      abort();
    }
  }

  std::vector<std::string> trace_names{std::next(argv, optind), std::next(argv, argc)};

  std::vector<phase_info> phases{{phase_info{"Warmup", true, warmup_instructions}, phase_info{"Simulation", false, simulation_instructions}}};

  std::cout << std::endl;
  std::cout << "*** ChampSim Multicore Out-of-Order Simulator ***" << std::endl;
  std::cout << std::endl;
  std::cout << "Warmup Instructions: " << phases[0].length << std::endl;
  std::cout << "Simulation Instructions: " << phases[1].length << std::endl;
  std::cout << "Number of CPUs: " << std::size(ooo_cpu) << std::endl;
<<<<<<< HEAD

  auto dram_size = DRAM.size() / 1024 / 1024; // in MiB
  std::cout << "Off-chip DRAM Size: ";
  if (dram_size > 1024)
    std::cout << dram_size / 1024 << " GiB";
  else
    std::cout << dram_size << " MiB";
  std::cout << " Channels: " << DRAM_CHANNELS << " Width: " << 8 * DRAM_CHANNEL_WIDTH << "-bit Data Rate: " << DRAM_IO_FREQ << " MT/s" << std::endl;

  std::cout << std::endl;
  std::cout << "VirtualMemory physical capacity: " << vmem.available_ppages() * vmem.page_size;
  std::cout << " num_ppages: " << vmem.available_ppages() << std::endl;
  std::cout << "VirtualMemory page size: " << PAGE_SIZE << " log2_page_size: " << LOG2_PAGE_SIZE << std::endl;
=======
  std::cout << "Page size: " << PAGE_SIZE << std::endl;
>>>>>>> b9f63b4b

  std::cout << std::endl;
  int i = 0;
  for (auto name : trace_names)
    std::cout << "CPU " << i++ << " runs " << name << std::endl;

  if (std::size(trace_names) != std::size(ooo_cpu)) {
    std::cerr << std::endl;
    std::cerr << "*** Number of traces does not match the number of cores ***";
    std::cerr << std::endl;
    std::cerr << std::endl;
    return 1;
  }

  init_structures();

  champsim_main(ooo_cpu, operables, phases, knob_cloudsuite, trace_names);

  std::cout << "ChampSim completed all CPUs" << std::endl;

  if (std::size(ooo_cpu) > 1) {
    std::cout << std::endl;
    std::cout << "Total Simulation Statistics (not including warmup)" << std::endl;

    for (O3_CPU& cpu : ooo_cpu)
      cpu.print_phase_stats();

    for (CACHE& cache : caches)
      cache.print_phase_stats();
  }

  std::cout << std::endl;
  std::cout << "Region of Interest Statistics" << std::endl;
  for (O3_CPU& cpu : ooo_cpu)
    cpu.print_roi_stats();

  for (CACHE& cache : caches)
    cache.print_roi_stats();

  for (CACHE& cache : caches)
    cache.impl_prefetcher_final_stats();

  for (CACHE& cache : caches)
    cache.impl_replacement_final_stats();

  DRAM.print_phase_stats();
}<|MERGE_RESOLUTION|>--- conflicted
+++ resolved
@@ -90,23 +90,7 @@
   std::cout << "Warmup Instructions: " << phases[0].length << std::endl;
   std::cout << "Simulation Instructions: " << phases[1].length << std::endl;
   std::cout << "Number of CPUs: " << std::size(ooo_cpu) << std::endl;
-<<<<<<< HEAD
-
-  auto dram_size = DRAM.size() / 1024 / 1024; // in MiB
-  std::cout << "Off-chip DRAM Size: ";
-  if (dram_size > 1024)
-    std::cout << dram_size / 1024 << " GiB";
-  else
-    std::cout << dram_size << " MiB";
-  std::cout << " Channels: " << DRAM_CHANNELS << " Width: " << 8 * DRAM_CHANNEL_WIDTH << "-bit Data Rate: " << DRAM_IO_FREQ << " MT/s" << std::endl;
-
-  std::cout << std::endl;
-  std::cout << "VirtualMemory physical capacity: " << vmem.available_ppages() * vmem.page_size;
-  std::cout << " num_ppages: " << vmem.available_ppages() << std::endl;
-  std::cout << "VirtualMemory page size: " << PAGE_SIZE << " log2_page_size: " << LOG2_PAGE_SIZE << std::endl;
-=======
   std::cout << "Page size: " << PAGE_SIZE << std::endl;
->>>>>>> b9f63b4b
 
   std::cout << std::endl;
   int i = 0;
