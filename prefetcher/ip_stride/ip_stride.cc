#include <algorithm>
#include <array>
#include <map>

#include "cache.h"

constexpr int PREFETCH_DEGREE = 3;

struct tracker_entry {
  uint64_t ip = 0;              // the IP we're tracking
  uint64_t last_cl_addr = 0;    // the last address accessed by this IP
  int64_t last_stride = 0;      // the stride between the last two addresses accessed by this IP
  uint64_t last_used_cycle = 0; // use LRU to evict old IP trackers
};

struct lookahead_entry {
  uint64_t address = 0;
  int64_t stride = 0;
  int degree = 0; // degree remaining
};

constexpr std::size_t TRACKER_SETS = 256;
constexpr std::size_t TRACKER_WAYS = 4;
std::map<CACHE*, lookahead_entry> lookahead;
std::map<CACHE*, std::array<tracker_entry, TRACKER_SETS * TRACKER_WAYS>> trackers;

void CACHE::prefetcher_initialize() { std::cout << NAME << " IP-based stride prefetcher" << std::endl; }

void CACHE::prefetcher_cycle_operate()
{
<<<<<<< HEAD
    std::cout << NAME << " IP-based stride prefetcher" << std::endl;
    for (int i=0; i<IP_TRACKER_COUNT; i++)
        trackers[i].lru = i;
=======
  // If a lookahead is active
  if (auto [old_pf_address, stride, degree] = lookahead[this]; degree > 0) {
    auto pf_address = old_pf_address + (stride << LOG2_BLOCK_SIZE);

    // If the next step would exceed the degree or run off the page, stop
    if (virtual_prefetch || (pf_address >> LOG2_PAGE_SIZE) == (old_pf_address >> LOG2_PAGE_SIZE)) {
      // check the MSHR occupancy to decide if we're going to prefetch to this
      // level or not
      bool success = prefetch_line(0, 0, pf_address, (get_occupancy(0, pf_address) < get_size(0, pf_address) / 2), 0);
      if (success)
        lookahead[this] = {pf_address, stride, degree - 1};
      // If we fail, try again next cycle
    } else {
      lookahead[this] = {};
    }
  }
>>>>>>> 3cdb3d61
}

uint32_t CACHE::prefetcher_cache_operate(uint64_t addr, uint64_t ip, uint8_t cache_hit, uint8_t type, uint32_t metadata_in)
{
  uint64_t cl_addr = addr >> LOG2_BLOCK_SIZE;
  int64_t stride = 0;

  // get boundaries of tracking set
  auto set_begin = std::next(std::begin(trackers[this]), ip % TRACKER_SETS);
  auto set_end = std::next(set_begin, TRACKER_WAYS);

  // find the current ip within the set
  auto found = std::find_if(set_begin, set_end, [ip](tracker_entry x) { return x.ip == ip; });

  // if we found a matching entry
  if (found != set_end) {
    // calculate the stride between the current address and the last address
    // no need to check for overflow since these values are downshifted
    stride = (int64_t)cl_addr - (int64_t)found->last_cl_addr;

    // Initialize prefetch state unless we somehow saw the same address twice in
    // a row or if this is the first time we've seen this stride
    if (stride != 0 && stride == found->last_stride)
      lookahead[this] = {cl_addr, stride, PREFETCH_DEGREE};
  } else {
    // replace by LRU
    found = std::min_element(set_begin, set_end, [](tracker_entry x, tracker_entry y) { return x.last_used_cycle < y.last_used_cycle; });
  }

  // update tracking set
  *found = {ip, cl_addr, stride, current_cycle};

  return metadata_in;
}

uint32_t CACHE::prefetcher_cache_fill(uint64_t addr, uint32_t set, uint32_t way, uint8_t prefetch, uint64_t evicted_addr, uint32_t metadata_in)
{
  return metadata_in;
}

void CACHE::prefetcher_final_stats() {}<|MERGE_RESOLUTION|>--- conflicted
+++ resolved
@@ -28,11 +28,6 @@
 
 void CACHE::prefetcher_cycle_operate()
 {
-<<<<<<< HEAD
-    std::cout << NAME << " IP-based stride prefetcher" << std::endl;
-    for (int i=0; i<IP_TRACKER_COUNT; i++)
-        trackers[i].lru = i;
-=======
   // If a lookahead is active
   if (auto [old_pf_address, stride, degree] = lookahead[this]; degree > 0) {
     auto pf_address = old_pf_address + (stride << LOG2_BLOCK_SIZE);
@@ -49,7 +44,6 @@
       lookahead[this] = {};
     }
   }
->>>>>>> 3cdb3d61
 }
 
 uint32_t CACHE::prefetcher_cache_operate(uint64_t addr, uint64_t ip, uint8_t cache_hit, uint8_t type, uint32_t metadata_in)
