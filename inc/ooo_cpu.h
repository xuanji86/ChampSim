--- conflicted
+++ resolved
@@ -126,26 +126,15 @@
 
 #include "ooo_cpu_modules.inc"
 
-<<<<<<< HEAD
-    const std::bitset<NUM_BRANCH_MODULES> bpred_type;
-    const std::bitset<NUM_BTB_MODULES> btb_type;
-    const std::bitset<NUM_IPREFETCH_MODULES> ipref_type;
+  const std::bitset<NUM_BRANCH_MODULES> bpred_type;
+  const std::bitset<NUM_BTB_MODULES> btb_type;
     
-=======
-  const bpred_t bpred_type;
-  const btb_t btb_type;
-
->>>>>>> 129bdc1d
   O3_CPU(uint32_t cpu, double freq_scale, std::size_t dib_set, std::size_t dib_way, std::size_t dib_window, std::size_t ifetch_buffer_size,
          std::size_t decode_buffer_size, std::size_t dispatch_buffer_size, std::size_t rob_size, std::size_t lq_size, std::size_t sq_size, unsigned fetch_width,
          unsigned decode_width, unsigned dispatch_width, unsigned schedule_width, unsigned execute_width, unsigned lq_width, unsigned sq_width,
          unsigned retire_width, unsigned mispredict_penalty, unsigned decode_latency, unsigned dispatch_latency, unsigned schedule_latency,
          unsigned execute_latency, MemoryRequestConsumer* itlb, MemoryRequestConsumer* dtlb, MemoryRequestConsumer* l1i, MemoryRequestConsumer* l1d,
-<<<<<<< HEAD
-         std::bitset<NUM_BRANCH_MODULES> bpred_type, std::bitset<NUM_BTB_MODULES> btb_type, std::bitset<NUM_IPREFETCH_MODULES> ipref_type)
-=======
-         bpred_t bpred_type, btb_t btb_type)
->>>>>>> 129bdc1d
+         std::bitset<NUM_BRANCH_MODULES> bpred_type, std::bitset<NUM_BTB_MODULES> btb_type)
       : champsim::operable(freq_scale), cpu(cpu), dib_set(dib_set), dib_way(dib_way), dib_window(dib_window), IFETCH_BUFFER(ifetch_buffer_size),
         DISPATCH_BUFFER(dispatch_buffer_size, dispatch_latency), DECODE_BUFFER(decode_buffer_size, decode_latency), ROB(rob_size), LQ(lq_size), SQ(sq_size),
         FETCH_WIDTH(fetch_width), DECODE_WIDTH(decode_width), DISPATCH_WIDTH(dispatch_width), SCHEDULER_SIZE(schedule_width), EXEC_WIDTH(execute_width),
