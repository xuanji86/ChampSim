--- conflicted
+++ resolved
@@ -12,11 +12,6 @@
 #include "memory_class.h"
 #include "operable.h"
 
-<<<<<<< HEAD
-=======
-// virtual address space prefetching
-constexpr uint64_t VA_PREFETCH_TRANSLATION_LATENCY = 2;
-
 struct cache_stats {
   // prefetch stats
   uint64_t pf_requested = 0;
@@ -28,6 +23,10 @@
   std::array<std::array<uint64_t, NUM_TYPES>, NUM_CPUS> hits = {};
   std::array<std::array<uint64_t, NUM_TYPES>, NUM_CPUS> misses = {};
 
+  uint64_t total_miss_latency = 0;
+};
+
+struct cache_queue_stats {
   uint64_t RQ_ACCESS = 0;
   uint64_t RQ_MERGED = 0;
   uint64_t RQ_FULL = 0;
@@ -41,11 +40,8 @@
   uint64_t WQ_FULL = 0;
   uint64_t WQ_TO_CACHE = 0;
   uint64_t WQ_FORWARD = 0;
-
-  uint64_t total_miss_latency = 0;
 };
 
->>>>>>> ff77e8ca
 class CACHE : public champsim::operable, public MemoryRequestConsumer, public MemoryRequestProducer
 {
   enum FILL_LEVEL { FILL_L1 = 1, FILL_L2 = 2, FILL_LLC = 4, FILL_DRC = 8, FILL_DRAM = 16 };
@@ -81,19 +77,9 @@
     const std::size_t OFFSET_BITS;
     const bool match_offset_bits;
 
-    uint64_t RQ_ACCESS = 0;
-    uint64_t RQ_MERGED = 0;
-    uint64_t RQ_FULL = 0;
-    uint64_t RQ_TO_CACHE = 0;
-    uint64_t PQ_ACCESS = 0;
-    uint64_t PQ_MERGED = 0;
-    uint64_t PQ_FULL = 0;
-    uint64_t PQ_TO_CACHE = 0;
-    uint64_t WQ_ACCESS = 0;
-    uint64_t WQ_MERGED = 0;
-    uint64_t WQ_FULL = 0;
-    uint64_t WQ_FORWARD = 0;
-    uint64_t WQ_TO_CACHE = 0;
+    using stats_type = cache_queue_stats;
+
+    std::vector<stats_type> sim_stats, roi_stats;
 
     NonTranslatingQueues(double freq_scale, std::size_t rq_size, std::size_t pq_size, std::size_t wq_size, uint64_t hit_latency, std::size_t offset_bits, bool match_offset) : champsim::operable(freq_scale), RQ_SIZE(rq_size), PQ_SIZE(pq_size), WQ_SIZE(wq_size), HIT_LATENCY(hit_latency), OFFSET_BITS(offset_bits), match_offset_bits(match_offset) {}
     void operate() override;
@@ -108,6 +94,9 @@
     virtual bool rq_has_ready() const;
     virtual bool wq_has_ready() const;
     virtual bool pq_has_ready() const;
+
+    void begin_phase() override;
+    void end_phase(unsigned cpu) override;
 
     private:
     void check_collision();
@@ -154,14 +143,6 @@
   NonTranslatingQueues &queues;
   std::list<PACKET> MSHR;
 
-<<<<<<< HEAD
-  uint64_t sim_access[NUM_CPUS][NUM_TYPES] = {}, sim_hit[NUM_CPUS][NUM_TYPES] = {}, sim_miss[NUM_CPUS][NUM_TYPES] = {}, roi_access[NUM_CPUS][NUM_TYPES] = {},
-           roi_hit[NUM_CPUS][NUM_TYPES] = {}, roi_miss[NUM_CPUS][NUM_TYPES] = {};
-
-  uint64_t total_miss_latency = 0;
-
-=======
->>>>>>> ff77e8ca
   // functions
   bool add_rq(const PACKET &packet) override;
   bool add_wq(const PACKET &packet) override;
@@ -185,22 +166,9 @@
   int prefetch_line(uint64_t pf_addr, bool fill_this_level, uint32_t prefetch_metadata);
   int prefetch_line(uint64_t ip, uint64_t base_addr, uint64_t pf_addr, bool fill_this_level, uint32_t prefetch_metadata); // deprecated
 
-<<<<<<< HEAD
   void readlike_hit(std::size_t set, std::size_t way, const PACKET& handle_pkt);
   bool readlike_miss(const PACKET& handle_pkt);
   bool filllike_miss(std::size_t set, std::size_t way, const PACKET& handle_pkt);
-=======
-  void va_translate_prefetches();
-
-  void handle_fill();
-  void handle_writeback();
-  void handle_read();
-  void handle_prefetch();
-
-  void readlike_hit(std::size_t set, std::size_t way, PACKET& handle_pkt);
-  bool readlike_miss(PACKET& handle_pkt);
-  bool filllike_miss(std::size_t set, std::size_t way, PACKET& handle_pkt);
->>>>>>> ff77e8ca
 
   bool should_activate_prefetcher(const PACKET &pkt) const;
 
