--- conflicted
+++ resolved
@@ -64,15 +64,9 @@
 
   MEMORY_CONTROLLER(double freq_scale) : champsim::operable(freq_scale), MemoryRequestConsumer(std::numeric_limits<unsigned>::max()) {}
 
-<<<<<<< HEAD
-  bool add_rq(PACKET* packet) override;
-  bool add_wq(PACKET* packet) override;
-  bool add_pq(PACKET* packet) override;
-=======
-  int add_rq(const PACKET& packet) override;
-  int add_wq(const PACKET& packet) override;
-  int add_pq(const PACKET& packet) override;
->>>>>>> 86cc84db
+  bool add_rq(const PACKET& packet) override;
+  bool add_wq(const PACKET& packet) override;
+  bool add_pq(const PACKET& packet) override;
 
   void operate() override;
 
